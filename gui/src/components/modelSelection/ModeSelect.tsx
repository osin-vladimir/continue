--- conflicted
+++ resolved
@@ -19,21 +19,13 @@
   setMode,
 } from "../../redux/slices/sessionSlice";
 import { getFontSize, getMetaKeyLabel, isJetBrains } from "../../util";
+import Shortcut from "../gui/Shortcut";
 import {
-<<<<<<< HEAD
   Listbox,
   ListboxButton,
   ListboxOption,
   ListboxOptions,
 } from "../ui/Listbox";
-=======
-  fontSize,
-  getFontSize,
-  getMetaKeyLabel,
-  isJetBrains,
-} from "../../util";
-import Shortcut from "../gui/Shortcut";
->>>>>>> 90e8d398
 
 const StyledListboxButton = styled(ListboxButton)`
   font-family: inherit;
@@ -123,31 +115,7 @@
       <div className="relative">
         <ListboxButton
           data-testid="mode-select-button"
-<<<<<<< HEAD
           className="gap-1 rounded-full px-2 py-0.5 text-gray-400 transition-colors duration-200"
-=======
-          className="h-[18px] overflow-hidden"
-          style={{ padding: 0, fontSize: fontSize(-3) }}
-        >
-          <div
-            style={{
-              backgroundColor: `${lightGray}33`,
-            }}
-            className="flex items-center gap-1 rounded-full px-2 py-0.5 text-gray-400 transition-colors duration-200"
-          >
-            {getModeIcon(mode)}
-            <span className="hidden sm:block">
-              {mode.charAt(0).toUpperCase() + mode.slice(1)}
-            </span>
-            <ChevronDownIcon
-              className="h-2 w-2 flex-shrink-0"
-              aria-hidden="true"
-            />
-          </div>
-        </StyledListboxButton>
-        <StyledListboxOptions
-          className="z-50"
->>>>>>> 90e8d398
           style={{
             backgroundColor: `${lightGray}33`,
           }}
@@ -169,36 +137,22 @@
             {!agentModeSupported && <span>(Not supported)</span>}
           </ListboxOption>
 
-<<<<<<< HEAD
           <ListboxOption value="chat">
             <div className="flex flex-row items-center gap-1.5">
               <ChatBubbleLeftIcon className="h-3 w-3" />
               <span className="font-semibold">Chat</span>
               <ShortcutText>{getMetaKeyLabel()}L</ShortcutText>
             </div>
-=======
-          <StyledListboxOption value="chat">
-            <ChatBubbleLeftIcon className="h-3 w-3" />
-            <span className="font-semibold">Chat</span>
-            <ShortcutText>{metaKeyLabel}L</ShortcutText>
->>>>>>> 90e8d398
             {mode === "chat" && <CheckIcon className="ml-auto h-3 w-3" />}
           </ListboxOption>
 
           {!jetbrains && (
-<<<<<<< HEAD
             <ListboxOption value="edit">
               <div className="flex flex-row items-center gap-1.5">
                 <PencilIcon className="h-3 w-3" />
                 <span className="font-semibold">Edit</span>
                 <ShortcutText>{getMetaKeyLabel()}I</ShortcutText>
               </div>
-=======
-            <StyledListboxOption value="edit">
-              <PencilIcon className="h-3 w-3" />
-              <span className="font-semibold">Edit</span>
-              <ShortcutText>{metaKeyLabel}I</ShortcutText>
->>>>>>> 90e8d398
               {mode === "edit" && <CheckIcon className="ml-auto h-3 w-3" />}
             </ListboxOption>
           )}
