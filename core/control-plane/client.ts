import { ConfigJson } from "@continuedev/config-types";
import {
  AssistantUnrolled,
  ConfigResult,
  FQSN,
  FullSlug,
  SecretResult,
} from "@continuedev/config-yaml";
import fetch, { RequestInit, Response } from "node-fetch";

<<<<<<< HEAD
=======
import { OrganizationDescription } from "../config/ProfileLifecycleManager.js";
>>>>>>> 8d3b8106
import { IdeSettings, ModelDescription } from "../index.js";

import { getControlPlaneEnv } from "./env.js";

export interface ControlPlaneSessionInfo {
  accessToken: string;
  account: {
    label: string;
    id: string;
  };
}

export interface ControlPlaneWorkspace {
  id: string;
  name: string;
  settings: ConfigJson;
}

export interface ControlPlaneModelDescription extends ModelDescription {}

export const TRIAL_PROXY_URL =
  "https://proxy-server-blue-l6vsfbzhba-uw.a.run.app";

export class ControlPlaneClient {
  constructor(
    private readonly sessionInfoPromise: Promise<
      ControlPlaneSessionInfo | undefined
    >,
    private readonly ideSettingsPromise: Promise<IdeSettings>,
  ) {}

  async resolveFQSNs(fqsns: FQSN[]): Promise<(SecretResult | undefined)[]> {
    const userId = await this.userId;
    if (!userId) {
      throw new Error("No user id");
    }

    const resp = await this.request("ide/sync-secrets", {
      method: "POST",
      body: JSON.stringify({ fqsns }),
    });
    return (await resp.json()) as any;
  }

  get userId(): Promise<string | undefined> {
    return this.sessionInfoPromise.then(
      (sessionInfo) => sessionInfo?.account.id,
    );
  }

  async getAccessToken(): Promise<string | undefined> {
    return (await this.sessionInfoPromise)?.accessToken;
  }

  private async request(path: string, init: RequestInit): Promise<Response> {
    const accessToken = await this.getAccessToken();
    if (!accessToken) {
      throw new Error("No access token");
    }

    const env = await getControlPlaneEnv(this.ideSettingsPromise);
    const url = new URL(path, env.CONTROL_PLANE_URL).toString();
    const resp = await fetch(url, {
      ...init,
      headers: {
        ...init.headers,
        Authorization: `Bearer ${accessToken}`,
      },
    });

    if (!resp.ok) {
      throw new Error(
        `Control plane request failed: ${resp.status} ${await resp.text()}`,
      );
    }

    return resp;
  }

  public async listWorkspaces(): Promise<ControlPlaneWorkspace[]> {
    const userId = await this.userId;
    if (!userId) {
      return [];
    }

    try {
      const resp = await this.request("workspaces", {
        method: "GET",
      });
      return (await resp.json()) as any;
    } catch (e) {
      return [];
    }
  }

<<<<<<< HEAD
  public async listAssistants(organizationId: string | null): Promise<
=======
  public async listAssistants(organizationId?: string): Promise<
>>>>>>> 8d3b8106
    {
      configResult: ConfigResult<AssistantUnrolled>;
      ownerSlug: string;
      packageSlug: string;
      iconUrl: string;
    }[]
  > {
    const userId = await this.userId;
    if (!userId) {
      return [];
    }

    try {
      const url = organizationId
        ? `ide/list-assistants?organizationId=${organizationId}`
        : "ide/list-assistants";

      const resp = await this.request(url, {
        method: "GET",
      });
      return (await resp.json()) as any;
    } catch (e) {
      return [];
    }
  }

  public async listOrganizations(): Promise<Array<OrganizationDescription>> {
<<<<<<< HEAD
    const userId = await this.userId;

    if (!userId) {
      return [];
    }

    try {
      const resp = await this.request("ide/list-organizations", {
        method: "GET",
      });
      const { organizations } = (await resp.json()) as any;
      return organizations;
    } catch (e) {
      return [];
    }
  }

  public async listAssistantFullSlugs(
    organizationId: string | null,
  ): Promise<FullSlug[] | null> {
=======
    return [
      {
        id: "1",
        iconUrl:
          "https://cdn.prod.website-files.com/663e06c56841363663ffbbcf/663e1b9fb023f0b622ad3608_log-text.svg",
        name: "Continue",
      },
    ];
    // const userId = await this.userId;
    // if (!userId) {
    //   return [];
    // }

    // try {
    //   const resp = await this.request("ide/list-organizations", {
    //     method: "GET",
    //   });
    //   const { organizations } = (await resp.json()) as any;
    //   return organizations;
    // } catch (e) {
    //   return [];
    // }
  }

  public async listAssistantFullSlugs(): Promise<FullSlug[] | null> {
>>>>>>> 8d3b8106
    const userId = await this.userId;
    if (!userId) {
      return null;
    }

    const url = organizationId
      ? `ide/list-assistant-full-slugs?organizationId=${organizationId}`
      : "ide/list-assistant-full-slugs";

    try {
      const resp = await this.request(url, {
        method: "GET",
      });
      const { fullSlugs } = (await resp.json()) as any;
      return fullSlugs;
    } catch (e) {
      return null;
    }
  }

  async getSettingsForWorkspace(workspaceId: string): Promise<ConfigJson> {
    const userId = await this.userId;
    if (!userId) {
      throw new Error("No user id");
    }

    const resp = await this.request(`workspaces/${workspaceId}`, {
      method: "GET",
    });
    return ((await resp.json()) as any).settings;
  }

  async syncSecrets(secretNames: string[]): Promise<Record<string, string>> {
    const userId = await this.userId;
    if (!userId) {
      throw new Error("No user id");
    }

    try {
      const resp = await this.request("ide/sync-secrets", {
        method: "POST",
        body: JSON.stringify({ secretNames }),
      });
      return (await resp.json()) as any;
    } catch (e) {
      return {};
    }
  }
}<|MERGE_RESOLUTION|>--- conflicted
+++ resolved
@@ -8,10 +8,7 @@
 } from "@continuedev/config-yaml";
 import fetch, { RequestInit, Response } from "node-fetch";
 
-<<<<<<< HEAD
-=======
 import { OrganizationDescription } from "../config/ProfileLifecycleManager.js";
->>>>>>> 8d3b8106
 import { IdeSettings, ModelDescription } from "../index.js";
 
 import { getControlPlaneEnv } from "./env.js";
@@ -107,11 +104,7 @@
     }
   }
 
-<<<<<<< HEAD
   public async listAssistants(organizationId: string | null): Promise<
-=======
-  public async listAssistants(organizationId?: string): Promise<
->>>>>>> 8d3b8106
     {
       configResult: ConfigResult<AssistantUnrolled>;
       ownerSlug: string;
@@ -139,7 +132,6 @@
   }
 
   public async listOrganizations(): Promise<Array<OrganizationDescription>> {
-<<<<<<< HEAD
     const userId = await this.userId;
 
     if (!userId) {
@@ -160,33 +152,6 @@
   public async listAssistantFullSlugs(
     organizationId: string | null,
   ): Promise<FullSlug[] | null> {
-=======
-    return [
-      {
-        id: "1",
-        iconUrl:
-          "https://cdn.prod.website-files.com/663e06c56841363663ffbbcf/663e1b9fb023f0b622ad3608_log-text.svg",
-        name: "Continue",
-      },
-    ];
-    // const userId = await this.userId;
-    // if (!userId) {
-    //   return [];
-    // }
-
-    // try {
-    //   const resp = await this.request("ide/list-organizations", {
-    //     method: "GET",
-    //   });
-    //   const { organizations } = (await resp.json()) as any;
-    //   return organizations;
-    // } catch (e) {
-    //   return [];
-    // }
-  }
-
-  public async listAssistantFullSlugs(): Promise<FullSlug[] | null> {
->>>>>>> 8d3b8106
     const userId = await this.userId;
     if (!userId) {
       return null;
