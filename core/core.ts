import path from "path";

import { fetchwithRequestOptions } from "@continuedev/fetch";
import ignore from "ignore";
import * as URI from "uri-js";
import { v4 as uuidv4 } from "uuid";

import { CompletionProvider } from "./autocomplete/CompletionProvider";
import { ConfigHandler } from "./config/ConfigHandler";
import { SYSTEM_PROMPT_DOT_FILE } from "./config/getSystemPromptDotFile";
import {
  setupBestConfig,
  setupLocalConfig,
  setupLocalConfigAfterFreeTrial,
  setupQuickstartConfig,
} from "./config/onboarding";
import { addContextProvider, addModel, deleteModel } from "./config/util";
import { recentlyEditedFilesCache } from "./context/retrieval/recentlyEditedFilesCache";
import { ContinueServerClient } from "./continueServer/stubs/client";
import { getAuthUrlForTokenPage } from "./control-plane/auth/index";
import { ControlPlaneClient } from "./control-plane/client";
import { streamDiffLines } from "./edit/streamDiffLines";
import { CodebaseIndexer, PauseToken } from "./indexing/CodebaseIndexer";
import DocsService from "./indexing/docs/DocsService";
import { getAllSuggestedDocs } from "./indexing/docs/suggestions";
import { defaultIgnoreFile } from "./indexing/ignore.js";
import Ollama from "./llm/llms/Ollama";
import { createNewPromptFileV2 } from "./promptFiles/v2/createNewPromptFile";
import { callTool } from "./tools/callTool";
import { ChatDescriber } from "./util/chatDescriber";
import { clipboardCache } from "./util/clipboardCache";
import { logDevData } from "./util/devdata";
import { DevDataSqliteDb } from "./util/devdataSqlite";
import { GlobalContext } from "./util/GlobalContext";
import historyManager from "./util/history";
import {
  editConfigJson,
  getConfigJsonPath,
  setupInitialDotContinueDirectory,
} from "./util/paths";
import { localPathToUri } from "./util/pathToUri";
import { Telemetry } from "./util/posthog";
import { getSymbolsForManyFiles } from "./util/treeSitter";
import { TTS } from "./util/tts";

import { type ContextItemId, type IDE, type IndexingProgressUpdate } from ".";
<<<<<<< HEAD
import { SYSTEM_PROMPT_DOT_FILE } from "./config/getSystemPromptDotFile";
import { USE_PLATFORM } from "./control-plane/flags";
=======

>>>>>>> 7af10908
import type { FromCoreProtocol, ToCoreProtocol } from "./protocol";
import type { IMessenger, Message } from "./protocol/messenger";

export class Core {
  // implements IMessenger<ToCoreProtocol, FromCoreProtocol>
  configHandler: ConfigHandler;
  codebaseIndexerPromise: Promise<CodebaseIndexer>;
  completionProvider: CompletionProvider;
  continueServerClientPromise: Promise<ContinueServerClient>;
  codebaseIndexingState: IndexingProgressUpdate;
  controlPlaneClient: ControlPlaneClient;
  private docsService: DocsService;
  private globalContext = new GlobalContext();

  private readonly indexingPauseToken = new PauseToken(
    this.globalContext.get("indexingPaused") === true,
  );

  private abortedMessageIds: Set<string> = new Set();

  private async config() {
    return (await this.configHandler.loadConfig()).config;
  }

  invoke<T extends keyof ToCoreProtocol>(
    messageType: T,
    data: ToCoreProtocol[T][0],
  ): ToCoreProtocol[T][1] {
    return this.messenger.invoke(messageType, data);
  }

  send<T extends keyof FromCoreProtocol>(
    messageType: T,
    data: FromCoreProtocol[T][0],
    messageId?: string,
  ): string {
    return this.messenger.send(messageType, data, messageId);
  }

  // TODO: It shouldn't actually need an IDE type, because this can happen
  // through the messenger (it does in the case of any non-VS Code IDEs already)
  constructor(
    private readonly messenger: IMessenger<ToCoreProtocol, FromCoreProtocol>,
    private readonly ide: IDE,
    private readonly onWrite: (text: string) => Promise<void> = async () => {},
  ) {
    // Ensure .continue directory is created
    setupInitialDotContinueDirectory();

    this.codebaseIndexingState = {
      status: "loading",
      desc: "loading",
      progress: 0,
    };

    const ideSettingsPromise = messenger.request("getIdeSettings", undefined);
    const sessionInfoPromise = messenger.request("getControlPlaneSessionInfo", {
      silent: true,
      useOnboarding: USE_PLATFORM,
    });

    this.controlPlaneClient = new ControlPlaneClient(sessionInfoPromise);

    this.configHandler = new ConfigHandler(
      this.ide,
      ideSettingsPromise,
      this.onWrite,
      this.controlPlaneClient,
    );

    this.docsService = DocsService.createSingleton(
      this.configHandler,
      this.ide,
      this.messenger,
    );

    this.configHandler.onConfigUpdate(async (result) => {
      const serializedResult = await this.configHandler.getSerializedConfig();
      this.messenger.send("configUpdate", {
        result: serializedResult,
        profileId: this.configHandler.currentProfile.profileId,
      });
    });

    this.configHandler.onDidChangeAvailableProfiles((profiles) =>
      this.messenger.send("didChangeAvailableProfiles", { profiles }),
    );

    // Codebase Indexer and ContinueServerClient depend on IdeSettings
    let codebaseIndexerResolve: (_: any) => void | undefined;
    this.codebaseIndexerPromise = new Promise(
      async (resolve) => (codebaseIndexerResolve = resolve),
    );

    let continueServerClientResolve: (_: any) => void | undefined;
    this.continueServerClientPromise = new Promise(
      (resolve) => (continueServerClientResolve = resolve),
    );

    void ideSettingsPromise.then((ideSettings) => {
      const continueServerClient = new ContinueServerClient(
        ideSettings.remoteConfigServerUrl,
        ideSettings.userToken,
      );
      continueServerClientResolve(continueServerClient);

      codebaseIndexerResolve(
        new CodebaseIndexer(
          this.configHandler,
          this.ide,
          this.indexingPauseToken,
          continueServerClient,
        ),
      );

      // Index on initialization
      void this.ide.getWorkspaceDirs().then(async (dirs) => {
        // Respect pauseCodebaseIndexOnStart user settings
        if (ideSettings.pauseCodebaseIndexOnStart) {
          this.indexingPauseToken.paused = true;
          void this.messenger.request("indexProgress", {
            progress: 0,
            desc: "Initial Indexing Skipped",
            status: "paused",
          });
          return;
        }

        void this.refreshCodebaseIndex(dirs);
      });
    });

    const getLlm = async () => {
      const { config } = await this.configHandler.loadConfig();
      const selected = this.globalContext.get("selectedTabAutocompleteModel");
      return (
        config?.tabAutocompleteModels?.find(
          (model) => model.title === selected,
        ) ?? config?.tabAutocompleteModels?.[0]
      );
    };
    this.completionProvider = new CompletionProvider(
      this.configHandler,
      ide,
      getLlm,
      (e) => {},
      (..._) => Promise.resolve([]),
    );

    const on = this.messenger.on.bind(this.messenger);

    // Note, VsCode's in-process messenger doesn't do anything with this
    // It will only show for jetbrains
    this.messenger.onError((err) => {
      console.error(err);
      void Telemetry.capture("core_messenger_error", {
        message: err.message,
        stack: err.stack,
      });
      void this.ide.showToast("error", err.message);
    });

    on("update/selectTabAutocompleteModel", async (msg) => {
      this.globalContext.update("selectedTabAutocompleteModel", msg.data);
      void this.configHandler.reloadConfig();
    });

    // Special
    on("abort", (msg) => {
      this.abortedMessageIds.add(msg.messageId);
    });

    on("ping", (msg) => {
      if (msg.data !== "ping") {
        throw new Error("ping message incorrect");
      }
      return "pong";
    });

    // History
    on("history/list", (msg) => {
      return historyManager.list(msg.data);
    });

    on("history/delete", (msg) => {
      historyManager.delete(msg.data.id);
    });

    on("history/load", (msg) => {
      return historyManager.load(msg.data.id);
    });

    on("history/save", (msg) => {
      historyManager.save(msg.data);
    });

    // Dev data
    on("devdata/log", (msg) => {
      logDevData(msg.data.tableName, msg.data.data);
    });

    // Edit config
    on("config/addModel", (msg) => {
      const model = msg.data.model;
      addModel(model, msg.data.role);
      void this.configHandler.reloadConfig();
    });

    on("config/deleteModel", (msg) => {
      deleteModel(msg.data.title);
      void this.configHandler.reloadConfig();
    });

    on("config/newPromptFile", async (msg) => {
      await createNewPromptFileV2(
        this.ide,
        (await this.config())?.experimental?.promptPath,
      );
      await this.configHandler.reloadConfig();
    });

    on("config/openProfile", async (msg) => {
      await this.configHandler.openConfigProfile(msg.data.profileId);
    });

    on("config/reload", async (msg) => {
      void this.configHandler.reloadConfig();
      return await this.configHandler.getSerializedConfig();
    });

    on("config/ideSettingsUpdate", (msg) => {
      this.configHandler.updateIdeSettings(msg.data);
    });
    on("config/listProfiles", (msg) => {
      return this.configHandler.listProfiles();
    });

    on("config/addContextProvider", async (msg) => {
      addContextProvider(msg.data);
    });

    // Context providers
    on("context/addDocs", async (msg) => {
      void this.docsService.indexAndAdd(msg.data);
    });

    on("context/removeDocs", async (msg) => {
      await this.docsService.delete(msg.data.startUrl);
    });

    on("context/indexDocs", async (msg) => {
      await this.docsService.syncDocsWithPrompt(msg.data.reIndex);
    });

    on("context/loadSubmenuItems", async (msg) => {
      const config = await this.config();
      if (!config) {
        return [];
      }

      const items = await config.contextProviders
        ?.find((provider) => provider.description.title === msg.data.title)
        ?.loadSubmenuItems({
          config,
          ide: this.ide,
          fetch: (url, init) =>
            fetchwithRequestOptions(url, init, config.requestOptions),
        });
      return items || [];
    });

    on("context/getContextItems", async (msg) => {
      const { name, query, fullInput, selectedCode, selectedModelTitle } =
        msg.data;
      const config = await this.config();
      if (!config) {
        return [];
      }

      const llm = await this.configHandler.llmFromTitle(selectedModelTitle);
      const provider = config.contextProviders?.find(
        (provider) => provider.description.title === name,
      );
      if (!provider) {
        return [];
      }

      try {
        const id: ContextItemId = {
          providerTitle: provider.description.title,
          itemId: uuidv4(),
        };

        const items = await provider.getContextItems(query, {
          config,
          llm,
          embeddingsProvider: config.embeddingsProvider,
          fullInput,
          ide,
          selectedCode,
          reranker: config.reranker,
          fetch: (url, init) =>
            fetchwithRequestOptions(url, init, config.requestOptions),
        });

        void Telemetry.capture(
          "useContextProvider",
          {
            name: provider.description.title,
          },
          true,
        );

        return items.map((item) => ({
          ...item,
          id,
        }));
      } catch (e) {
        void this.ide.showToast(
          "error",
          `Error getting context items from ${name}: ${e}`,
        );
        return [];
      }
    });

    on("context/getSymbolsForFiles", async (msg) => {
      const { uris } = msg.data;
      return await getSymbolsForManyFiles(uris, this.ide);
    });

    on("config/getSerializedProfileInfo", async (msg) => {
      return {
        result: await this.configHandler.getSerializedConfig(),
        profileId: this.configHandler.currentProfile.profileId,
      };
    });

    on("clipboardCache/add", (msg) => {
      const added = clipboardCache.add(uuidv4(), msg.data.content);
      if (added) {
        this.messenger.send("refreshSubmenuItems", {
          providers: ["clipboard"],
        });
      }
    });

    async function* llmStreamChat(
      configHandler: ConfigHandler,
      abortedMessageIds: Set<string>,
      msg: Message<ToCoreProtocol["llm/streamChat"][0]>,
    ) {
      const { config } = await configHandler.loadConfig();
      if (!config) {
        throw new Error("Config not loaded");
      }

      // Stop TTS on new StreamChat
      if (config.experimental?.readResponseTTS) {
        void TTS.kill();
      }

      const model = await configHandler.llmFromTitle(msg.data.title);

      const gen = model.streamChat(
        msg.data.messages,
        new AbortController().signal,
        msg.data.completionOptions,
      );
      let next = await gen.next();
      while (!next.done) {
        if (abortedMessageIds.has(msg.messageId)) {
          abortedMessageIds.delete(msg.messageId);
          next = await gen.return({
            modelTitle: model.title ?? model.model,
            completion: "",
            prompt: "",
            completionOptions: {
              ...msg.data.completionOptions,
              model: model.model,
            },
          });
          break;
        }

        const chunk = next.value;

        yield { content: chunk };
        next = await gen.next();
      }

      if (config.experimental?.readResponseTTS && "completion" in next.value) {
        void TTS.read(next.value?.completion);
      }

      void Telemetry.capture(
        "chat",
        {
          model: model.model,
          provider: model.providerName,
        },
        true,
      );

      return { done: true, content: next.value };
    }

    on("llm/streamChat", (msg) =>
      llmStreamChat(this.configHandler, this.abortedMessageIds, msg),
    );

    async function* llmStreamComplete(
      configHandler: ConfigHandler,
      abortedMessageIds: Set<string>,

      msg: Message<ToCoreProtocol["llm/streamComplete"][0]>,
    ) {
      const model = await configHandler.llmFromTitle(msg.data.title);
      const gen = model.streamComplete(
        msg.data.prompt,
        new AbortController().signal,
        msg.data.completionOptions,
      );
      let next = await gen.next();
      while (!next.done) {
        if (abortedMessageIds.has(msg.messageId)) {
          abortedMessageIds.delete(msg.messageId);
          next = await gen.return({
            modelTitle: model.title ?? model.model,
            completion: "",
            prompt: "",
            completionOptions: {
              ...msg.data.completionOptions,
              model: model.model,
            },
          });
          break;
        }
        yield { content: next.value };
        next = await gen.next();
      }

      return { done: true, content: next.value };
    }

    on("llm/streamComplete", (msg) =>
      llmStreamComplete(this.configHandler, this.abortedMessageIds, msg),
    );

    on("llm/complete", async (msg) => {
      const model = await this.configHandler.llmFromTitle(msg.data.title);
      const completion = await model.complete(
        msg.data.prompt,
        new AbortController().signal,
        msg.data.completionOptions,
      );
      return completion;
    });
    on("llm/listModels", async (msg) => {
      const { config } = await this.configHandler.loadConfig();
      if (!config) {
        return [];
      }

      const model =
        config.models.find((model) => model.title === msg.data.title) ??
        config.models.find((model) => model.title?.startsWith(msg.data.title));
      try {
        if (model) {
          return await model.listModels();
        } else {
          if (msg.data.title === "Ollama") {
            const models = await new Ollama({ model: "" }).listModels();
            return models;
          } else {
            return undefined;
          }
        }
      } catch (e) {
        console.debug(`Error listing Ollama models: ${e}`);
        return undefined;
      }
    });

    // Provide messenger to utils so they can interact with GUI + state
    TTS.messenger = this.messenger;
    ChatDescriber.messenger = this.messenger;

    on("tts/kill", async () => {
      void TTS.kill();
    });

    on("chatDescriber/describe", async (msg) => {
      const currentModel = await this.configHandler.llmFromTitle(
        msg.data.selectedModelTitle,
      );
      return await ChatDescriber.describe(currentModel, {}, msg.data.text);
    });

    async function* runNodeJsSlashCommand(
      configHandler: ConfigHandler,
      abortedMessageIds: Set<string>,
      msg: Message<ToCoreProtocol["command/run"][0]>,
      messenger: IMessenger<ToCoreProtocol, FromCoreProtocol>,
    ) {
      const {
        input,
        history,
        modelTitle,
        slashCommandName,
        contextItems,
        params,
        historyIndex,
        selectedCode,
      } = msg.data;

      const { config } = await configHandler.loadConfig();
      if (!config) {
        throw new Error("Config not loaded");
      }

      const llm = await configHandler.llmFromTitle(modelTitle);
      const slashCommand = config.slashCommands?.find(
        (sc) => sc.name === slashCommandName,
      );
      if (!slashCommand) {
        throw new Error(`Unknown slash command ${slashCommandName}`);
      }

      void Telemetry.capture(
        "useSlashCommand",
        {
          name: slashCommandName,
        },
        true,
      );

      const checkActiveInterval = setInterval(() => {
        if (abortedMessageIds.has(msg.messageId)) {
          abortedMessageIds.delete(msg.messageId);
          clearInterval(checkActiveInterval);
        }
      }, 100);

      try {
        for await (const content of slashCommand.run({
          input,
          history,
          llm,
          contextItems,
          params,
          ide,
          addContextItem: (item) => {
            void messenger.request("addContextItem", {
              item,
              historyIndex,
            });
          },
          selectedCode,
          config,
          fetch: (url, init) =>
            fetchwithRequestOptions(url, init, config.requestOptions),
        })) {
          if (abortedMessageIds.has(msg.messageId)) {
            abortedMessageIds.delete(msg.messageId);
            clearInterval(checkActiveInterval);
            break;
          }
          if (content) {
            yield { content };
          }
        }
      } catch (e) {
        throw e;
      } finally {
        clearInterval(checkActiveInterval);
      }
      yield { done: true, content: "" };
    }
    on("command/run", (msg) =>
      runNodeJsSlashCommand(
        this.configHandler,
        this.abortedMessageIds,
        msg,
        this.messenger,
      ),
    );

    // Autocomplete
    on("autocomplete/complete", async (msg) => {
      const outcome =
        await this.completionProvider.provideInlineCompletionItems(
          msg.data,
          undefined,
        );
      return outcome ? [outcome.completion] : [];
    });
    on("autocomplete/accept", async (msg) => {
      this.completionProvider.accept(msg.data.completionId);
    });
    on("autocomplete/cancel", async (msg) => {
      this.completionProvider.cancel();
    });

    async function* streamDiffLinesGenerator(
      configHandler: ConfigHandler,
      abortedMessageIds: Set<string>,
      msg: Message<ToCoreProtocol["streamDiffLines"][0]>,
    ) {
      const data = msg.data;
      const llm = await configHandler.llmFromTitle(msg.data.modelTitle);
      for await (const diffLine of streamDiffLines(
        data.prefix,
        data.highlighted,
        data.suffix,
        llm,
        data.input,
        data.language,
      )) {
        if (abortedMessageIds.has(msg.messageId)) {
          abortedMessageIds.delete(msg.messageId);
          break;
        }
        yield { content: diffLine };
      }

      return { done: true };
    }

    on("streamDiffLines", (msg) =>
      streamDiffLinesGenerator(this.configHandler, this.abortedMessageIds, msg),
    );

    on("completeOnboarding", (msg) => {
      const mode = msg.data.mode;

      if (mode === "Custom") {
        return;
      }

      let editConfigJsonCallback: Parameters<typeof editConfigJson>[0];

      switch (mode) {
        case "Local":
          editConfigJsonCallback = setupLocalConfig;
          break;

        case "Quickstart":
          editConfigJsonCallback = setupQuickstartConfig;
          break;

        case "LocalAfterFreeTrial":
          editConfigJsonCallback = setupLocalConfigAfterFreeTrial;
          break;

        case "Best":
          editConfigJsonCallback = setupBestConfig;
          break;

        default:
          console.error(`Invalid mode: ${mode}`);
          editConfigJsonCallback = (config) => config;
      }

      editConfigJson(editConfigJsonCallback);

      void this.configHandler.reloadConfig();
    });

    on("addAutocompleteModel", (msg) => {
      editConfigJson((config) => {
        return {
          ...config,
          tabAutocompleteModel: msg.data.model,
        };
      });
      void this.configHandler.reloadConfig();
    });

    on("stats/getTokensPerDay", async (msg) => {
      const rows = await DevDataSqliteDb.getTokensPerDay();
      return rows;
    });
    on("stats/getTokensPerModel", async (msg) => {
      const rows = await DevDataSqliteDb.getTokensPerModel();
      return rows;
    });

    // Codebase indexing
    on("index/forceReIndex", async ({ data }) => {
      if (data?.shouldClearIndexes) {
        const codebaseIndexer = await this.codebaseIndexerPromise;
        await codebaseIndexer.clearIndexes();
      }

      const dirs = data?.dirs ?? (await this.ide.getWorkspaceDirs());
      await this.refreshCodebaseIndex(dirs);
    });
    on("index/setPaused", (msg) => {
      this.globalContext.update("indexingPaused", msg.data);
      this.indexingPauseToken.paused = msg.data;
    });
    on("index/indexingProgressBarInitialized", async (msg) => {
      // Triggered when progress bar is initialized.
      // If a non-default state has been stored, update the indexing display to that state
      if (this.codebaseIndexingState.status !== "loading") {
        void this.messenger.request(
          "indexProgress",
          this.codebaseIndexingState,
        );
      }
    });

    // File changes
    // TODO - remove remaining logic for these from IDEs where possible
    on("files/changed", async ({ data }) => {
      if (data?.uris?.length) {
        for (const uri of data.uris) {
          // Listen for file changes in the workspace
          // URI TODO is this equality statement valid?
          if (URI.equal(uri, localPathToUri(getConfigJsonPath()))) {
            // Trigger a toast notification to provide UI feedback that config has been updated
            const showToast =
              this.globalContext.get("showConfigUpdateToast") ?? true;
            if (showToast) {
              const selection = await this.ide.showToast(
                "info",
                "Config updated",
                "Don't show again",
              );
              if (selection === "Don't show again") {
                this.globalContext.update("showConfigUpdateToast", false);
              }
            }
          }

          if (
            uri.endsWith(".continuerc.json") ||
            uri.endsWith(".prompt") ||
            uri.endsWith(SYSTEM_PROMPT_DOT_FILE)
          ) {
            await this.configHandler.reloadConfig();
          } else if (
            uri.endsWith(".continueignore") ||
            uri.endsWith(".gitignore")
          ) {
            // Reindex the workspaces
            this.invoke("index/forceReIndex", undefined);
          } else {
            // Reindex the file
            await this.refreshCodebaseIndexFiles([uri]);
          }
        }
      }
    });

    on("files/created", async ({ data }) => {
      if (data?.uris?.length) {
        await this.refreshCodebaseIndexFiles(data.uris);
      }
    });

    on("files/deleted", async ({ data }) => {
      if (data?.uris?.length) {
        await this.refreshCodebaseIndexFiles(data.uris);
      }
    });
    on("files/opened", async ({ data }) => {
      if (data?.uris?.length) {
        // Do something on files opened
      }
    });

    // Docs, etc. indexing
    on("indexing/reindex", async (msg) => {
      if (msg.data.type === "docs") {
        void this.docsService.reindexDoc(msg.data.id);
      }
    });
    on("indexing/abort", async (msg) => {
      if (msg.data.type === "docs") {
        this.docsService.abort(msg.data.id);
      }
    });
    on("indexing/setPaused", async (msg) => {
      if (msg.data.type === "docs") {
        // this.docsService.setPaused(msg.data.id, msg.data.paused); // not supported yet
      }
    });
    on("docs/getSuggestedDocs", async (msg) => {
      if (hasRequestedDocs) {
        return;
      } // TODO, remove, hack because of rerendering
      hasRequestedDocs = true;
      const suggestedDocs = await getAllSuggestedDocs(this.ide);
      this.messenger.send("docs/suggestions", suggestedDocs);
    });
    on("docs/initStatuses", async (msg) => {
      void this.docsService.initStatuses();
    });
    //

    on("didChangeSelectedProfile", (msg) => {
      void this.configHandler.setSelectedProfile(msg.data.id);
      void this.configHandler.reloadConfig();
    });
    on("didChangeControlPlaneSessionInfo", async (msg) => {
      this.configHandler.updateControlPlaneSessionInfo(msg.data.sessionInfo);
    });
    on("auth/getAuthUrl", async (msg) => {
      const url = await getAuthUrlForTokenPage();
      return { url };
    });

    on("didChangeActiveTextEditor", async ({ data: { filepath } }) => {
      const ignoreInstance = ignore().add(defaultIgnoreFile);
      let rootDirectory = await this.ide.getWorkspaceDirs();
      const relativeFilePath = path.relative(rootDirectory[0], filepath);
      try {
        if (!ignoreInstance.ignores(relativeFilePath)) {
          recentlyEditedFilesCache.set(filepath, filepath);
        }
      } catch (e) {
        if (e instanceof RangeError) {
          // do nothing, this can happen when editing a file outside the workspace such as `../extensions/.continue-debug/config.json`
        } else {
          console.debug("unhandled ignores error", relativeFilePath, e);
        }
      }
    });

    on("tools/call", async ({ data: { toolCall, selectedModelTitle } }) => {
      const { config } = await this.configHandler.loadConfig();
      if (!config) {
        throw new Error("Config not loaded");
      }

      const tool = config.tools.find(
        (t) => t.function.name === toolCall.function.name,
      );

      if (!tool) {
        throw new Error(`Tool ${toolCall.function.name} not found`);
      }

      const llm = await this.configHandler.llmFromTitle(selectedModelTitle);

      const contextItems = await callTool(
        tool.uri ?? tool.function.name,
        JSON.parse(toolCall.function.arguments || "{}"),
        {
          ide: this.ide,
          llm,
          fetch: (url, init) =>
            fetchwithRequestOptions(url, init, config.requestOptions),
        },
      );

      return { contextItems };
    });
  }

  private indexingCancellationController: AbortController | undefined;
  private async sendIndexingErrorTelemetry(update: IndexingProgressUpdate) {
    console.debug(
      "Indexing failed with error: ",
      update.desc,
      update.debugInfo,
    );
    void Telemetry.capture(
      "indexing_error",
      {
        error: update.desc,
        stack: update.debugInfo,
      },
      false,
    );
  }

  private async refreshCodebaseIndex(paths: string[]) {
    if (this.indexingCancellationController) {
      this.indexingCancellationController.abort();
    }
    this.indexingCancellationController = new AbortController();
    for await (const update of (await this.codebaseIndexerPromise).refreshDirs(
      paths,
      this.indexingCancellationController.signal,
    )) {
      let updateToSend = { ...update };
      // TODO reconsider this status overwrite?
      // original goal was to not concern users with edge noncritical errors
      if (update.status === "failed") {
        updateToSend.status = "done";
        updateToSend.desc = "Indexing complete";
        updateToSend.progress = 1.0;
      }

      void this.messenger.request("indexProgress", updateToSend);
      this.codebaseIndexingState = updateToSend;

      if (update.status === "failed") {
        void this.sendIndexingErrorTelemetry(update);
      }
    }

    this.messenger.send("refreshSubmenuItems", {
      providers: "dependsOnIndexing",
    });
    this.indexingCancellationController = undefined;
  }

  private async refreshCodebaseIndexFiles(files: string[]) {
    // Can be cancelled by codebase index but not vice versa
    if (
      this.indexingCancellationController &&
      !this.indexingCancellationController.signal.aborted
    ) {
      return;
    }
    this.indexingCancellationController = new AbortController();
    for await (const update of (await this.codebaseIndexerPromise).refreshFiles(
      files,
    )) {
      let updateToSend = { ...update };
      if (update.status === "failed") {
        updateToSend.status = "done";
        updateToSend.desc = "Indexing complete";
        updateToSend.progress = 1.0;
      }

      void this.messenger.request("indexProgress", updateToSend);
      this.codebaseIndexingState = updateToSend;

      if (update.status === "failed") {
        void this.sendIndexingErrorTelemetry(update);
      }
    }

    this.messenger.send("refreshSubmenuItems", {
      providers: "dependsOnIndexing",
    });
  }

  // private
}

let hasRequestedDocs = false;<|MERGE_RESOLUTION|>--- conflicted
+++ resolved
@@ -44,12 +44,7 @@
 import { TTS } from "./util/tts";
 
 import { type ContextItemId, type IDE, type IndexingProgressUpdate } from ".";
-<<<<<<< HEAD
-import { SYSTEM_PROMPT_DOT_FILE } from "./config/getSystemPromptDotFile";
 import { USE_PLATFORM } from "./control-plane/flags";
-=======
-
->>>>>>> 7af10908
 import type { FromCoreProtocol, ToCoreProtocol } from "./protocol";
 import type { IMessenger, Message } from "./protocol/messenger";
 
