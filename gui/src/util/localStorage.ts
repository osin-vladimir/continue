--- conflicted
+++ resolved
@@ -3,15 +3,12 @@
 type LocalStorageTypes = {
   onboardingComplete: boolean;
   mainTextEntryCounter: number;
-<<<<<<< HEAD
   ide: "vscode" | "jetbrains";
   ftc: number;
   fontSize: number;
-=======
   lastSessionId: string | undefined;
   inputHistory: JSONContent[];
   extensionVersion: string;
->>>>>>> 3c954dd8
 };
 
 export function getLocalStorage<T extends keyof LocalStorageTypes>(
@@ -23,15 +20,11 @@
   }
   try {
     return JSON.parse(value);
-<<<<<<< HEAD
-  } catch (e) {
-=======
   } catch (error) {
     console.error(
       `Error parsing ${key} from local storage. Value was ${value}\n\n`,
       error,
     );
->>>>>>> 3c954dd8
     return undefined;
   }
 }
