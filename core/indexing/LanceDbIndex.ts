// NOTE: vectordb requirement must be listed in extensions/vscode to avoid error
import { RunResult } from "sqlite3";
import { v4 as uuidv4 } from "uuid";
import { Table } from "vectordb";
import { IContinueServerClient } from "../continueServer/interface.js";
import {
  BranchAndDir,
  Chunk,
  EmbeddingsProvider,
  IndexTag,
  IndexingProgressUpdate,
} from "../index.js";
import { getBasename } from "../util/index.js";
import { getLanceDbPath, migrate } from "../util/paths.js";
import { chunkDocument, shouldChunk } from "./chunk/chunk.js";
import { DatabaseConnection, SqliteDb, tagToString } from "./refreshIndex.js";
import {
  CodebaseIndex,
  IndexResultType,
  MarkCompleteCallback,
  PathAndCacheKey,
  RefreshIndexResults,
} from "./types.js";
import lance from "vectordb";

// LanceDB  converts to lowercase, so names must all be lowercase
interface LanceDbRow {
  uuid: string;
  path: string;
  cachekey: string;
  vector: number[];
  [key: string]: any;
}

type ItemWithChunks = { item: PathAndCacheKey; chunks: Chunk[] };

type ChunkMap = Map<string, ItemWithChunks>;

export class LanceDbIndex implements CodebaseIndex {
  relativeExpectedTime: number = 13;
  get artifactId(): string {
    return `vectordb::${this.embeddingsProvider.id}`;
  }

  constructor(
    private readonly embeddingsProvider: EmbeddingsProvider,
    private readonly readFile: (filepath: string) => Promise<string>,
    private readonly pathSep: string,
    private readonly continueServerClient?: IContinueServerClient,
  ) {}

  tableNameForTag(tag: IndexTag) {
    return tagToString(tag).replace(/[^\w-_.]/g, "");
  }

  private async createSqliteCacheTable(db: DatabaseConnection) {
    await db.exec(`CREATE TABLE IF NOT EXISTS lance_db_cache (
        uuid TEXT PRIMARY KEY,
        cacheKey TEXT NOT NULL,
        path TEXT NOT NULL,
        artifact_id TEXT NOT NULL,
        vector TEXT NOT NULL,
        startLine INTEGER NOT NULL,
        endLine INTEGER NOT NULL,
        contents TEXT NOT NULL
    )`);

    await new Promise((resolve) =>
      migrate(
        "lancedb_sqlite_artifact_id_column",
        async () => {
          try {
            const pragma = await db.all("PRAGMA table_info(lance_db_cache)");

            const hasArtifactIdCol = pragma.some(
              (pragma) => pragma.name === "artifact_id",
            );

            if (!hasArtifactIdCol) {
              await db.exec(
                "ALTER TABLE lance_db_cache ADD COLUMN artifact_id TEXT NOT NULL DEFAULT 'UNDEFINED'",
              );
            }
          } finally {
            resolve(undefined);
          }
        },
        () => resolve(undefined),
      ),
    );
  }

  private async computeRows(items: PathAndCacheKey[]): Promise<LanceDbRow[]> {
    const chunkMap = await this.collectChunks(items);
    const allChunks = Array.from(chunkMap.values()).flatMap(
      ({ chunks }) => chunks,
    );
    const embeddings = await this.getEmbeddings(allChunks);

    // Remove undefined embeddings and their corresponding chunks
    for (let i = embeddings.length - 1; i >= 0; i--) {
      if (embeddings[i] === undefined) {
        const chunk = allChunks[i];
        const chunks = chunkMap.get(chunk.filepath)?.chunks;

        if (chunks) {
          const index = chunks.findIndex((c) => c === chunk);
          if (index !== -1) {
            chunks.splice(index, 1);
          }
        }

        embeddings.splice(i, 1);
      }
    }

    return this.createLanceDbRows(chunkMap, embeddings);
  }

  private async collectChunks(items: PathAndCacheKey[]): Promise<ChunkMap> {
    const chunkMap: ChunkMap = new Map();

    for (const item of items) {
      try {
        const content = await this.readFile(item.path);

        if (!shouldChunk(this.pathSep, item.path, content)) {
          continue;
        }

        const chunks = await this.getChunks(item, content);
        chunkMap.set(item.path, { item, chunks });
      } catch (err) {
        console.log(`LanceDBIndex, skipping ${item.path}: ${err}`);
      }
    }

    return chunkMap;
  }

  private async getChunks(
    item: PathAndCacheKey,
    content: string,
  ): Promise<Chunk[]> {
    const chunks: Chunk[] = [];

    const chunkParams = {
      filepath: item.path,
      contents: content,
      maxChunkSize: this.embeddingsProvider.maxChunkSize,
      digest: item.cacheKey,
    };

    for await (const chunk of chunkDocument(chunkParams)) {
      if (chunk.content.length === 0) {
        throw new Error("did not chunk properly");
      }

      chunks.push(chunk);
    }

    return chunks;
  }

  private async getEmbeddings(chunks: Chunk[]): Promise<number[][]> {
    try {
      return await this.embeddingsProvider.embed(chunks.map((c) => c.content));
    } catch (err) {
      throw new Error(
        `Failed to generate embeddings for ${chunks.length} chunks with provider: ${this.embeddingsProvider.id}: ${err}`,
        { cause: err },
      );
    }
  }

  private createLanceDbRows(
    chunkMap: ChunkMap,
    embeddings: number[][],
  ): LanceDbRow[] {
    const results: LanceDbRow[] = [];
    let embeddingIndex = 0;

    for (const [path, { item, chunks }] of chunkMap) {
      for (const chunk of chunks) {
        results.push({
          path,
          cachekey: item.cacheKey,
          uuid: uuidv4(),
          vector: embeddings[embeddingIndex],
          startLine: chunk.startLine,
          endLine: chunk.endLine,
          contents: chunk.content,
        });
        embeddingIndex++;
      }
    }

    return results;
  }

  async *update(
    tag: IndexTag,
    results: RefreshIndexResults,
    markComplete: MarkCompleteCallback,
    repoName: string | undefined,
  ): AsyncGenerator<IndexingProgressUpdate> {
    const sqliteDb = await SqliteDb.get();
    await this.createSqliteCacheTable(sqliteDb);

    const lanceTableName = this.tableNameForTag(tag);
    const lanceDb = await lance.connect(getLanceDbPath());
    const existingLanceTables = await lanceDb.tableNames();

    let lanceTable: Table<number[]> | undefined = undefined;
    let needToCreateLanceTable = !existingLanceTables.includes(lanceTableName);

    // Compute
    const addComputedLanceDbRows = async (
      pathAndCacheKey: PathAndCacheKey,
      computedRows: LanceDbRow[],
    ) => {
      // Create table if needed, add computed rows
      if (lanceTable) {
        if (computedRows.length > 0) {
          await lanceTable.add(computedRows);
        }
      } else if (existingLanceTables.includes(lanceTableName)) {
        lanceTable = await lanceDb.openTable(lanceTableName);
        needToCreateLanceTable = false;
        if (computedRows.length > 0) {
          await lanceTable.add(computedRows);
        }
      } else if (computedRows.length > 0) {
        lanceTable = await lanceDb.createTable(lanceTableName, computedRows);
        needToCreateLanceTable = false;
      }

      // Mark item complete
      await markComplete([pathAndCacheKey], IndexResultType.Compute);
    };

    // Check remote cache
    if (this.continueServerClient?.connected) {
      try {
        const keys = results.compute.map(({ cacheKey }) => cacheKey);
        const resp = await this.continueServerClient.getFromIndexCache(
          keys,
          "embeddings",
          repoName,
        );
        for (const [cacheKey, chunks] of Object.entries(resp.files)) {
          // Get path for cacheKey
          const path = results.compute.find(
            (item) => item.cacheKey === cacheKey,
          )?.path;
          if (!path) {
            console.warn(
              "Continue server sent a cacheKey that wasn't requested",
              cacheKey,
            );
            continue;
          }

          // Build LanceDbRow objects
          const rows: LanceDbRow[] = [];
          for (const chunk of chunks) {
            const row = {
              path,
              cachekey: cacheKey,
              uuid: uuidv4(),
              vector: chunk.vector,
            };
            rows.push(row);

            await sqliteDb.run(
              "INSERT INTO lance_db_cache (uuid, cacheKey, path, artifact_id, vector, startLine, endLine, contents) VALUES (?, ?, ?, ?, ?, ?, ?, ?)",
              row.uuid,
              row.cachekey,
              row.path,
              this.artifactId,
              JSON.stringify(row.vector),
              chunk.startLine,
              chunk.endLine,
              chunk.contents,
            );
          }

          await addComputedLanceDbRows({ cacheKey, path }, rows);
        }

        // Remove items that don't need to be recomputed
        results.compute = results.compute.filter(
          (item) => !resp.files[item.cacheKey],
        );
      } catch (e) {
        console.log("Error checking remote cache: ", e);
      }
    }

    yield {
      progress: 0,
      desc: `Computing embeddings for ${
        results.compute.length
      } ${this.formatListPlurality("file", results.compute.length)}`,
      status: "indexing",
    };

    const dbRows = await this.computeRows(results.compute);
<<<<<<< HEAD
    await this.insertRows(sqliteDb, dbRows);
=======
    await this.insertRows(sqlite, dbRows);
    await Promise.all(
      results.compute.map((result) => {
        addComputedLanceDbRows(
          result,
          dbRows.filter(
            (row) =>
              row.path === result.path && row.cachekey === result.cacheKey,
          ),
        );
      }),
    );
>>>>>>> b5eed347
    await markComplete(results.compute, IndexResultType.Compute);
    let accumulatedProgress = 0;

    // Add tag - retrieve the computed info from lance sqlite cache
    for (const { path, cacheKey } of results.addTag) {
      const stmt = await sqliteDb.prepare(
        "SELECT * FROM lance_db_cache WHERE cacheKey = ? AND path = ? AND artifact_id = ?",
        cacheKey,
        path,
        this.artifactId,
      );
      const cachedItems = await stmt.all();

      const lanceRows: LanceDbRow[] = cachedItems.map((item) => {
        return {
          path,
          cachekey: cacheKey,
          uuid: item.uuid,
          vector: JSON.parse(item.vector),
        };
      });

      if (lanceRows.length > 0) {
        if (needToCreateLanceTable) {
          lanceTable = await lanceDb.createTable(lanceTableName, lanceRows);
          needToCreateLanceTable = false;
        } else if (!lanceTable) {
          lanceTable = await lanceDb.openTable(lanceTableName);
          needToCreateLanceTable = false;
          await lanceTable.add(lanceRows);
        } else {
          await lanceTable?.add(lanceRows);
        }
      }

      await markComplete([{ path, cacheKey }], IndexResultType.AddTag);
      accumulatedProgress += 1 / results.addTag.length / 3;
      yield {
        progress: accumulatedProgress,
        desc: `Indexing ${getBasename(path)}`,
        status: "indexing",
      };
    }

    // Delete or remove tag - remove from lance table)
    if (!needToCreateLanceTable) {
      const toDel = [...results.removeTag, ...results.del];
      for (const { path, cacheKey } of toDel) {
        // This is where the aforementioned lowercase conversion problem shows
        await lanceTable?.delete(
          `cachekey = '${cacheKey}' AND path = '${path}'`,
        );

        accumulatedProgress += 1 / toDel.length / 3;
        yield {
          progress: accumulatedProgress,
          desc: `Stashing ${getBasename(path)}`,
          status: "indexing",
        };
      }
    }
    await markComplete(results.removeTag, IndexResultType.RemoveTag);

    // Delete - also remove from sqlite cache
    for (const { path, cacheKey } of results.del) {
      await sqliteDb.run(
        "DELETE FROM lance_db_cache WHERE cacheKey = ? AND path = ? AND artifact_id = ?",
        cacheKey,
        path,
        this.artifactId,
      );
      accumulatedProgress += 1 / results.del.length / 3;
      yield {
        progress: accumulatedProgress,
        desc: `Removing ${getBasename(path)}`,
        status: "indexing",
      };
    }

    await markComplete(results.del, IndexResultType.Delete);
    yield {
      progress: 1,
      desc: "Completed Calculating Embeddings",
      status: "done",
    };
  }

  private async _retrieveForTag(
    tag: IndexTag,
    n: number,
    directory: string | undefined,
    vector: number[],
    db: any, /// lancedb.Connection
  ): Promise<LanceDbRow[]> {
    const tableName = this.tableNameForTag(tag);
    const tableNames = await db.tableNames();
    if (!tableNames.includes(tableName)) {
      console.warn("Table not found in LanceDB", tableName);
      return [];
    }

    const table = await db.openTable(tableName);
    let query = table.search(vector);
    if (directory) {
      // seems like lancedb is only post-filtering, so have to return a bunch of results and slice after
      query = query.where(`path LIKE '${directory}%'`).limit(300);
    } else {
      query = query.limit(n);
    }
    const results = await query.execute();
    return results.slice(0, n) as any;
  }

  async retrieve(
    query: string,
    n: number,
    tags: BranchAndDir[],
    filterDirectory: string | undefined,
  ): Promise<Chunk[]> {
    const lancedb = await import("vectordb");
    if (!lancedb.connect) {
      throw new Error("LanceDB failed to load a native module");
    }
    const [vector] = await this.embeddingsProvider.embed([query]);
    const db = await lancedb.connect(getLanceDbPath());

    let allResults = [];
    for (const tag of tags) {
      const results = await this._retrieveForTag(
        { ...tag, artifactId: this.artifactId },
        n,
        filterDirectory,
        vector,
        db,
      );
      allResults.push(...results);
    }

    allResults = allResults
      .sort((a, b) => a._distance - b._distance)
      .slice(0, n);

    const sqliteDb = await SqliteDb.get();
    const data = await sqliteDb.all(
      `SELECT * FROM lance_db_cache WHERE uuid in (${allResults
        .map((r) => `'${r.uuid}'`)
        .join(",")})`,
    );

    return data.map((d) => {
      return {
        digest: d.cacheKey,
        filepath: d.path,
        startLine: d.startLine,
        endLine: d.endLine,
        index: 0,
        content: d.contents,
      };
    });
  }

  private async insertRows(
    db: DatabaseConnection,
    rows: LanceDbRow[],
  ): Promise<void> {
    return new Promise<void>((resolve, reject) => {
      db.db.serialize(() => {
        db.db.exec("BEGIN", (err: Error | null) => {
          if (err) {
            reject(new Error("error creating transaction", { cause: err }));
          }
        });

        const sql =
          "INSERT INTO lance_db_cache (uuid, cacheKey, path, artifact_id, vector, startLine, endLine, contents) VALUES (?, ?, ?, ?, ?, ?, ?, ?)";
        rows.map((r) => {
          db.db.run(
            sql,
            [
              r.uuid,
              r.cachekey,
              r.path,
              this.artifactId,
              JSON.stringify(r.vector),
              r.startLine,
              r.endLine,
              r.contents,
            ],
            (result: RunResult, err: Error) => {
              if (err) {
                reject(
                  new Error("error inserting into lance_db_cache table", {
                    cause: err,
                  }),
                );
              }
            },
          );
        });
        db.db.exec("COMMIT", (err: Error | null) => {
          if (err) {
            reject(
              new Error(
                "error while committing insert into lance_db_rows transaction",
                { cause: err },
              ),
            );
          } else {
            resolve();
          }
        });
      });
    });
  }

  private formatListPlurality(word: string, length: number): string {
    return length <= 1 ? word : `${word}s`;
  }
}<|MERGE_RESOLUTION|>--- conflicted
+++ resolved
@@ -306,10 +306,9 @@
     };
 
     const dbRows = await this.computeRows(results.compute);
-<<<<<<< HEAD
+
     await this.insertRows(sqliteDb, dbRows);
-=======
-    await this.insertRows(sqlite, dbRows);
+
     await Promise.all(
       results.compute.map((result) => {
         addComputedLanceDbRows(
@@ -321,8 +320,9 @@
         );
       }),
     );
->>>>>>> b5eed347
+
     await markComplete(results.compute, IndexResultType.Compute);
+
     let accumulatedProgress = 0;
 
     // Add tag - retrieve the computed info from lance sqlite cache
