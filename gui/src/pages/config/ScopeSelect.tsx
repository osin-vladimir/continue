--- conflicted
+++ resolved
@@ -12,11 +12,7 @@
 export function ScopeSelect() {
   const { organizations, selectedOrganization } = useAuth();
   const selectedOrgId = useAppSelector(
-<<<<<<< HEAD
-    (state) => state.profiles.selectedOrganizationId,
-=======
     (state) => state.organizations.selectedOrganizationId,
->>>>>>> 4718c12c
   );
   const dispatch = useAppDispatch();
 
