import { Dispatch } from "@reduxjs/toolkit";
import { PersistedSessionInfo, SessionInfo } from "core";

import { stripImages } from "core/llm/images";
import { useCallback, useContext } from "react";
import { useSelector } from "react-redux";
import { IdeMessengerContext } from "../context/IdeMessenger";
import { useLastSessionContext } from "../context/LastSessionContext";
import { newSession } from "../redux/slices/stateSlice";
import { RootState } from "../redux/store";
import { getLocalStorage, setLocalStorage } from "../util/localStorage";
import { updateFileSymbolsFromContextItems } from "../util/symbols";

const MAX_TITLE_LENGTH = 100;

function truncateText(text: string, maxLength: number) {
  if (text.length > maxLength) {
    return text.slice(0, maxLength - 3) + "...";
  }
  return text;
}

function useHistory(dispatch: Dispatch) {
  const state = useSelector((state: RootState) => state.state);
  const ideMessenger = useContext(IdeMessengerContext);
  const { lastSessionId, setLastSessionId } = useLastSessionContext();

  const updateLastSessionId = useCallback((sessionId: string) => {
    setLastSessionId(sessionId);
    setLocalStorage("lastSessionId", sessionId);
  }, []);

  async function getHistory(
    offset?: number,
    limit?: number,
  ): Promise<SessionInfo[]> {
    const result = await ideMessenger.request("history/list", {
      offset,
      limit,
    });
    return result.status === "success" ? result.content : [];
  }

  async function getChatTitle(message?: string): Promise<string | undefined> {
    const result = await ideMessenger.request(
      "chatDescriber/describe",
      message,
    );
    return result.status === "success" ? result.content : undefined;
  }

  async function saveSession(openNewSession: boolean = true) {
    if (state.history.length === 0) return;

    const stateCopy = { ...state };
    if (openNewSession) {
      dispatch(newSession());
      updateLastSessionId(stateCopy.sessionId);
    }
    await new Promise((resolve) => setTimeout(resolve, 10));

    if (state.config?.ui?.getChatTitles && stateCopy.title === "New Session") {
      try {
        // Check if we have first assistant response
        let assistantResponse = stateCopy.history
          ?.filter((h) => h.message.role === "assistant")[0]
          ?.message?.content?.toString();

        if (assistantResponse) {
          stateCopy.title = await getChatTitle(assistantResponse);
        }
      } catch (e) {
        throw new Error("Unable to get chat title");
      }
    }

    // Fallback if we get an error above or if the user has not set getChatTitles
    let title =
      stateCopy.title === "New Session"
        ? truncateText(
            stripImages(stateCopy.history[0].message.content)
              .split("\n")
              .filter((l) => l.trim() !== "")
              .slice(-1)[0] || "",
            MAX_TITLE_LENGTH,
          )
        : stateCopy.title?.length > 0
          ? stateCopy.title
          : (await getSession(stateCopy.sessionId)).title; // to ensure titles are synced with updates from history page.

    const sessionInfo: PersistedSessionInfo = {
      history: stateCopy.history,
      title: title,
      sessionId: stateCopy.sessionId,
      workspaceDirectory: window.workspacePaths?.[0] || "",
      checkpoints: stateCopy.checkpoints,
    };

    return await ideMessenger.request("history/save", sessionInfo);
  }

  async function getSession(id: string): Promise<PersistedSessionInfo> {
    const result = await ideMessenger.request("history/load", { id });
    if (result.status === "error") {
      throw new Error(result.error);
    }
    return result.content;
  }

  async function updateSession(sessionInfo: PersistedSessionInfo) {
    return await ideMessenger.request("history/save", sessionInfo);
  }

  async function deleteSession(id: string) {
    return await ideMessenger.request("history/delete", { id });
  }

  async function loadSession(id: string): Promise<PersistedSessionInfo> {
    updateLastSessionId(state.sessionId);
    const result = await ideMessenger.request("history/load", { id });
    if (result.status === "error") {
      throw new Error(result.error);
    }
<<<<<<< HEAD

    const persistedSessionInfo = result.content;

    // Update file symbols on session load for all context items
    await updateFileSymbolsFromContextItems(
      persistedSessionInfo.history
        .map((item) => item.contextItems ?? [])
        .flat(),
      ideMessenger,
      dispatch,
    );

    dispatch(newSession(persistedSessionInfo));
    return persistedSessionInfo;
=======
    const sessionContent = result.content;
    dispatch(newSession(sessionContent));
    return sessionContent;
>>>>>>> ca782849
  }

  async function loadLastSession(): Promise<PersistedSessionInfo | undefined> {
    const lastSessionId = getLocalStorage("lastSessionId");
    if (lastSessionId) {
      return await loadSession(lastSessionId);
    }
  }

  function getLastSessionId(): string | undefined {
    return getLocalStorage("lastSessionId");
  }

  return {
    getHistory,
    saveSession,
    deleteSession,
    loadSession,
    loadLastSession,
    getLastSessionId,
    updateSession,
    getSession,
    lastSessionId,
  };
}

export default useHistory;<|MERGE_RESOLUTION|>--- conflicted
+++ resolved
@@ -121,26 +121,18 @@
     if (result.status === "error") {
       throw new Error(result.error);
     }
-<<<<<<< HEAD
 
-    const persistedSessionInfo = result.content;
+    const sessionContent = result.content;
 
     // Update file symbols on session load for all context items
     await updateFileSymbolsFromContextItems(
-      persistedSessionInfo.history
-        .map((item) => item.contextItems ?? [])
-        .flat(),
+      sessionContent.history.map((item) => item.contextItems ?? []).flat(),
       ideMessenger,
       dispatch,
     );
 
-    dispatch(newSession(persistedSessionInfo));
-    return persistedSessionInfo;
-=======
-    const sessionContent = result.content;
     dispatch(newSession(sessionContent));
     return sessionContent;
->>>>>>> ca782849
   }
 
   async function loadLastSession(): Promise<PersistedSessionInfo | undefined> {
