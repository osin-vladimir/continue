package com.github.continuedev.continueintellijextension.`continue`

import com.github.continuedev.continueintellijextension.*
import com.github.continuedev.continueintellijextension.activities.getContinueServerUrl
import com.github.continuedev.continueintellijextension.services.ContinuePluginService
import com.google.gson.Gson
import com.google.gson.reflect.TypeToken
import com.intellij.openapi.application.ApplicationInfo
import com.intellij.openapi.application.ApplicationManager
import com.intellij.openapi.editor.SelectionModel
import com.intellij.openapi.fileEditor.FileDocumentManager
import com.intellij.openapi.fileEditor.FileEditorManager
import com.intellij.openapi.fileEditor.TextEditor
import com.intellij.openapi.project.DumbAware
import com.intellij.openapi.project.Project
import com.intellij.openapi.ui.MessageType
import com.intellij.openapi.ui.popup.Balloon
import com.intellij.openapi.ui.popup.JBPopupFactory
import com.intellij.openapi.util.Computable
import com.intellij.openapi.vfs.LocalFileSystem
import com.intellij.openapi.vfs.VfsUtil
import com.intellij.openapi.vfs.VirtualFile
import com.intellij.openapi.vfs.VirtualFileManager
import com.intellij.openapi.wm.WindowManager
import com.intellij.testFramework.LightVirtualFile
import com.intellij.ui.awt.RelativePoint
import io.socket.client.Ack
import io.socket.client.IO
import io.socket.client.Socket
import io.socket.emitter.Emitter;
import kotlinx.coroutines.*
import okhttp3.*
import java.io.File
import java.io.FileInputStream
import java.io.IOException
import java.net.NetworkInterface
import java.net.URI
import java.net.URLEncoder
import java.nio.charset.Charset
import java.util.*


fun uuid(): String {
    return UUID.randomUUID().toString()
}


data class WebSocketMessage<T>(val message_type: String, val message_id: String, val data: T)
data class WorkspaceDirectory(val workspaceDirectory: String)
data class UniqueId(val uniqueId: String)
data class ReadFile(val contents: String)
data class VisibleFiles(val visibleFiles: List<String>)
data class Position(val line: Int, val character: Int)
data class Range(val start: Position, val end: Position)
data class RangeInFile(val filepath: String, val range: Range)
data class GetTerminalContents(val contents: String)
data class ListDirectoryContents(val contents: List<String>)
data class RangeInFileWithContents(val filepath: String, val range: Range, val contents: String)
data class HighlightedCodeUpdate(val highlightedCode: List<RangeInFileWithContents>, val edit: Boolean)
data class HighlightedCode(val highlightedCode: List<RangeInFile>)
data class AcceptRejectDiff(val accepted: Boolean, val stepIndex: Int)
data class DeleteAtIndex(val index: Int)
data class MainUserInput(val input: String)
data class IdeInfo(val name: String, val version: String?, val remoteName: String?)

fun getMachineUniqueID(): String {
    val sb = StringBuilder()
    val networkInterfaces = NetworkInterface.getNetworkInterfaces()

    while (networkInterfaces.hasMoreElements()) {
        val networkInterface = networkInterfaces.nextElement()
        val mac = networkInterface.hardwareAddress

        if (mac != null) {
            for (i in mac.indices) {
                sb.append(
                    String.format(
                        "%02X%s",
                        mac[i],
                        if (i < mac.size - 1) "-" else ""
                    )
                )
            }
            return sb.toString()
        }
    }

    return "No MAC Address Found"
}

class IdeProtocolClient (
    private val continuePluginService: ContinuePluginService,
    private val textSelectionStrategy: TextSelectionStrategy,
    private val coroutineScope: CoroutineScope,
    private val workspacePath: String,
    private val project: Project
): DumbAware {
    private var webSocket: WebSocket? = null

    private var socket: Socket? = null

    val diffManager = DiffManager(project)

    init {
        initWebSocket()
    }

    private fun serializeMessage(data: Map<String, Any>): String {
        val gson = Gson()
        return gson.toJson(data)
    }

    private fun send(messageType: String, messageId: String, data: Any) {
        val wsMessage = WebSocketMessage(
                messageType,
                messageId,
                data
        )
        socket?.send("message", Gson().toJson(wsMessage))
    }

    private fun handleWebsocketMessage(text: String, respond: (String, String, Any) -> Unit) {
        coroutineScope.launch(Dispatchers.IO) {
            val parsedMessage: Map<String, Any> = Gson().fromJson(
                    text,
                    object : TypeToken<Map<String, Any>>() {}.type
            )
            val messageType = parsedMessage["message_type"] as? String
            val messageId = parsedMessage["message_id"] as? String
            if (messageId == null) {

                println("Received message without messageId: $text")
                return@launch
            }
            val data = parsedMessage["data"] as Map<*, *>

//            fun respond(t: String, a: String, b: Any) {
//
//            }

            try {
                when (messageType) {
                    "workspaceDirectory" -> {
                        respond("workspaceDirectory", messageId, WorkspaceDirectory(workspaceDirectory()))
                    }

                    "uniqueId" -> respond(
                        "uniqueId",
                        messageId,
                        UniqueId(uniqueId())
                    )

                    "ide" -> {
                        val applicationInfo = ApplicationInfo.getInstance()
                        val ideName: String = applicationInfo.fullApplicationName
                        val ideVersion = applicationInfo.fullVersion
                        val sshClient = System.getenv("SSH_CLIENT")
                        val sshTty = System.getenv("SSH_TTY")

                        var remoteName: String? = null
                        if (sshClient != null || sshTty != null) {
                            remoteName = "ssh"
                        }
                        respond(
                            "ide",
                            messageId,
                            IdeInfo(ideName, ideVersion, remoteName)
                        )
                    }

                    "showDiff" -> {
                        diffManager.showDiff(
                                data["filepath"] as String,
                                data["replacement"] as String,
                                (data["step_index"] as Double).toInt()
                        )
                    }

                    "readFile" -> {
                        val msg =
                                ReadFile(readFile(data["filepath"] as String))
                        respond(
                            "readFile",
                            messageId,
                            msg
                        )
                    }

                    "listDirectoryContents" -> {
                        respond(
                            "listDirectoryContents",
                            messageId,
                            ListDirectoryContents(listDirectoryContents())
                        )
                    }

                    "getTerminalContents" -> {
                        respond(
                            "getTerminalContents",
                            messageId,
                            GetTerminalContents("Terminal cannot be accessed in JetBrains IDE")
                        )
                    }

                    "visibleFiles" -> {
                        val msg = VisibleFiles(visibleFiles())
                        respond(
                            "visibleFiles",
                            messageId,
                            msg
                        )
                    }

                    "saveFile" -> saveFile(data["filepath"] as String)
                    "showVirtualFile" -> showVirtualFile(
                            data["name"] as String,
                            data["contents"] as String
                    )

                    "connected" -> {}
                    "showMessage" -> showMessage(data["message"] as String)
                    "setFileOpen" -> setFileOpen(
                            data["filepath"] as String,
                            data["open"] as Boolean
                    )

                    "highlightCode" -> {
                        val gson = Gson()
                        val json = gson.toJson(data["rangeInFile"])
                        val type = object : TypeToken<RangeInFile>() {}.type
                        val rangeInFile =
                                gson.fromJson<RangeInFile>(json, type)
                        highlightCode(rangeInFile, data["color"] as String)
                    }

                    "setSuggestionsLocked" -> {}
                    "getSessionId" -> {}
                    "highlightedCode" -> {
                        val rifWithContents = getHighlightedCode()
                        val rifs: MutableList<RangeInFile> = mutableListOf()
                        if (rifWithContents != null) {
                            val rif = RangeInFile(rifWithContents.filepath, rifWithContents.range)
                            rifs += rif
                        }
                        respond(
                            "highlightedCode",
                            messageId,
                            HighlightedCode(rifs)
                        )
                    }

                    else -> {
                        println("Unknown messageType: $messageType")
                    }
                }
            } catch (error: Exception) {
                showMessage("Error handling message of type $messageType: $error")
            }
        }
    }

    private fun initWebSocket() {
        val applicationInfo = ApplicationInfo.getInstance()
        val ideName: String = applicationInfo.fullApplicationName
        val ideVersion = applicationInfo.fullVersion
        val sshClient = System.getenv("SSH_CLIENT")
        val sshTty = System.getenv("SSH_TTY")

        var remoteName: String? = null
        if (sshClient != null || sshTty != null) {
            remoteName = "ssh"
        }
        data class IDEInfo(
            val name: String,
            val version: String,
            val remote_name: String
        )

        val windowInfo = mapOf(
                "window_id" to continuePluginService.windowId,
                "workspace_directory" to workspaceDirectory(),
                "unique_id" to uniqueId(),
                "ide_info" to IDEInfo(
                    name = ideName,
                    version = ideVersion,
                    remote_name = remoteName ?: ""
                )
        )

        val requestUrl = "${getContinueServerUrl()}/?window_info=${
            URLEncoder.encode(
                Gson().toJson(windowInfo), "UTF-8"
        )}"

        val uri: URI = URI.create(requestUrl)
        val options: IO.Options = IO.Options.builder()
                .setPath("/ide/socket.io")
                .setTransports(arrayOf("websocket", "polling", "flashsocket"))
                .build()

        val socket: Socket = IO.socket(uri, options)

        socket.on(Socket.EVENT_CONNECT) {
            println("Connected to Continue IDE websocket")
        }

        socket.on(Socket.EVENT_DISCONNECT) {
            println("Disconnected from Continue IDE websocket")
        }

        socket.on(Socket.EVENT_CONNECT_ERROR, { args ->
            println("Error connecting to Continue IDE websocket")
            println(args[0].toString())
        })


        socket.on("message") { args ->
            val data = args[0].toString()
<<<<<<< HEAD
            println("Received message: $data")
=======
>>>>>>> 5d21bdf2
            if (args.size == 1) {
                println("Received message without ack: $data")
                return@on
            }
            val ack = args[args.size - 1] as Ack
            fun respond(messageType: String, messageId: String, data: Any) {
                val wsMessage = WebSocketMessage(
                        messageType,
                        messageId,
                        data
                )
                ack.call(Gson().toJson(wsMessage))
            }
            handleWebsocketMessage(data, ::respond)
//                ack.call()
        }

        socket.connect()
        this.socket = socket
    }


    private fun sendMessage(messageType: String, message: Map<String, Any>) {
        val sendData = mapOf("message_type" to messageType, "data" to message)
        val jsonMessage = serializeMessage(sendData)
        webSocket?.send(jsonMessage)
    }

    private fun workspaceDirectory(): String {
        return this.workspacePath
    }

    fun uniqueId(): String {
        return getMachineUniqueID()
    }

    fun onTextSelected(
        selectedText: String,
        filepath: String,
        startLine: Int,
        startCharacter: Int,
        endLine: Int,
        endCharacter: Int
    ) = coroutineScope.launch {
//        val jsonMessage = textSelectionStrategy.handleTextSelection(
//            selectedText,
//            filepath,
//            startLine,
//            startCharacter,
//            endLine,
//            endCharacter
//        )
//        sendMessage("highlightedCodePush", jsonMessage)
//        dispatchEventToWebview(
//            "highlightedCode",
//            jsonMessage,
//            continuePluginService.continuePluginWindow.webView
//        )
    }

    fun readFile(filepath: String): String {
        try {
            val file = File(filepath)
            if (!file.exists()) return ""

            FileInputStream(file).use { fis ->
                val sizeToRead = minOf(100000, file.length()).toInt()
                val buffer = ByteArray(sizeToRead)
                val bytesRead = fis.read(buffer, 0, sizeToRead)
                if (bytesRead <= 0) return ""

                // Here we assume the file encoding is UTF-8; adjust as necessary for different encodings.
                return String(buffer, 0, bytesRead, Charset.forName("UTF-8"))
            }
        } catch (e: Exception) {
            e.printStackTrace()
            return ""
        }
    }


    private fun getHighlightedCode(): RangeInFileWithContents? {
        val result = ApplicationManager.getApplication().runReadAction<RangeInFileWithContents?> {
            // Get the editor instance for the currently active editor window
            val editor = FileEditorManager.getInstance(project).selectedTextEditor ?: return@runReadAction null
            val virtualFile = editor.let { FileDocumentManager.getInstance().getFile(it.document) } ?: return@runReadAction null

            // Get the selection range and content
            val selectionModel: SelectionModel = editor.selectionModel
            val selectedText = selectionModel.selectedText ?: ""

            val document = editor.document
            val startOffset = selectionModel.selectionStart
            val endOffset = selectionModel.selectionEnd

            if (startOffset == endOffset) {
                return@runReadAction null
            }

            val startLine = document.getLineNumber(startOffset)
            val endLine = document.getLineNumber(endOffset)

            val startChar = startOffset - document.getLineStartOffset(startLine)
            val endChar = endOffset - document.getLineStartOffset(endLine)

            return@runReadAction RangeInFileWithContents(virtualFile.path, Range(
                    Position(startLine, startChar),
                    Position(endLine, endChar)
            ), selectedText)
        }

        return result
    }

    fun sendHighlightedCode(edit: Boolean = false) {
        val rif = getHighlightedCode() ?: return

//        send("highlightedCodePush", uuid(), HighlightedCodeUpdate(
//                listOf(rif),
//                edit
//        ))

        continuePluginService.dispatchCustomEvent("highlightedCode",
            mapOf(
                "type" to "highlightedCode",
                "rangeInFileWithContents" to rif,
                "edit" to edit
            ))
    }

    fun sendMainUserInput(input: String) {
        continuePluginService.dispatchCustomEvent("userInput",
            mapOf(
                "type" to "userInput",
                "input" to input,
            ))
    }

    fun sendAcceptRejectDiff(accepted: Boolean, stepIndex: Int) {
        send("acceptRejectDiff", uuid(), AcceptRejectDiff(accepted, stepIndex))
    }

    fun deleteAtIndex(index: Int) {
        send("deleteAtIndex", uuid(), DeleteAtIndex(index))
    }

    private val DEFAULT_IGNORE_DIRS = listOf(
            ".git",
            ".vscode",
            ".idea",
            ".vs",
            ".venv",
            "env",
            ".env",
            "node_modules",
            "dist",
            "build",
            "target",
            "out",
            "bin",
            ".pytest_cache",
            ".vscode-test",
            ".continue",
            "__pycache__"
    )
    private fun shouldIgnoreDirectory(name: String): Boolean {
        val components = File(name).path.split(File.separator)
        return DEFAULT_IGNORE_DIRS.any { dir ->
            components.contains(dir)
        }
    }


    private fun listDirectoryContents(): List<String> {
        val workspacePath = File(workspaceDirectory())
        val workspaceDir = VirtualFileManager.getInstance().findFileByUrl("file://$workspacePath")

        val contents = ArrayList<String>()

        if (workspaceDir != null) {
            VfsUtil.iterateChildrenRecursively(workspaceDir, null) { virtualFile: VirtualFile ->
                if (!virtualFile.isDirectory) {
                    val filePath = virtualFile.path
                    if (!shouldIgnoreDirectory(filePath)) {
                        contents.add(filePath)
                    }
                }
                true
            }
        }

        return contents
    }

    private fun saveFile(filepath: String) {
        ApplicationManager.getApplication().invokeLater {
            val file = LocalFileSystem.getInstance().findFileByPath(filepath) ?: return@invokeLater
            val fileDocumentManager = FileDocumentManager.getInstance()
            val document = fileDocumentManager.getDocument(file)

            document?.let {
                fileDocumentManager.saveDocument(it)
            }
        }
    }

    fun setFileOpen(filepath: String, open: Boolean = true) {
        val file = LocalFileSystem.getInstance().findFileByPath(filepath)

        file?.let {
            if (open) {
                ApplicationManager.getApplication().invokeLater {
                    FileEditorManager.getInstance(project).openFile(it, true)
                }
            } else {
                ApplicationManager.getApplication().invokeLater {
                    FileEditorManager.getInstance(project).closeFile(it)
                }
            }
        }
    }

    fun showVirtualFile(name: String, contents: String) {
        val virtualFile = LightVirtualFile(name, contents)
        ApplicationManager.getApplication().invokeLater {
            FileEditorManager.getInstance(project).openFile(virtualFile, true)
        }
    }

    private fun visibleFiles(): List<String> {
        val fileEditorManager = FileEditorManager.getInstance(project)
        return fileEditorManager.openFiles.toList().map { it.path }
    }

    private fun showMessage(msg: String) {
        val statusBar = WindowManager.getInstance().getStatusBar(project)

        JBPopupFactory.getInstance()
            .createHtmlTextBalloonBuilder(msg, MessageType.INFO, null)
            .setFadeoutTime(5000)
            .createBalloon()
            .show(
                RelativePoint.getSouthEastOf(statusBar.component),
                Balloon.Position.atRight
            )
    }

    fun highlightCode(rangeInFile: RangeInFile, color: String) {
        val file =
            LocalFileSystem.getInstance().findFileByPath(rangeInFile.filepath)

        setFileOpen(rangeInFile.filepath, true)

        ApplicationManager.getApplication().invokeLater {
            val editor = file?.let {
                val fileEditor =
                    FileEditorManager.getInstance(project).getSelectedEditor(it)
                (fileEditor as? TextEditor)?.editor
            }

            val virtualFile = LocalFileSystem.getInstance()
                .findFileByIoFile(File(rangeInFile.filepath))
            val document =
                FileDocumentManager.getInstance().getDocument(virtualFile!!)
            val startIdx =
                document!!.getLineStartOffset(rangeInFile.range.start.line) + rangeInFile.range.start.character
            val endIdx =
                document.getLineEndOffset(rangeInFile.range.end.line) + rangeInFile.range.end.character

            val markupModel = editor!!.markupModel
//            val textAttributes = TextAttributes(Color.decode(color.drop(1).toInt(color)), null, null, null, 0)

//            markupModel.addRangeHighlighter(startIdx, endIdx, 0, textAttributes, HighlighterTargetArea.EXACT_RANGE)
        }
    }
}

interface TextSelectionStrategy {
    fun handleTextSelection(
        selectedText: String,
        filepath: String,
        startLine: Int,
        startCharacter: Int,
        endLine: Int,
        endCharacter: Int
    ): Map<String, Any>
}

class DefaultTextSelectionStrategy : TextSelectionStrategy {

    override fun handleTextSelection(
        selectedText: String,
        filepath: String,
        startLine: Int,
        startCharacter: Int,
        endLine: Int,
        endCharacter: Int
    ): Map<String, Any> {

        return mapOf(
            "edit" to false,
            "highlightedCode" to arrayOf(
                mapOf(
                    "filepath" to filepath,
                    "contents" to selectedText,
                    "range" to mapOf(
                        "start" to mapOf(
                            "line" to startLine,
                            "character" to startCharacter
                        ),
                        "end" to mapOf(
                            "line" to endLine,
                            "character" to endCharacter
                        )
                    )
                )
            )
        )
    }
}<|MERGE_RESOLUTION|>--- conflicted
+++ resolved
@@ -316,10 +316,6 @@
 
         socket.on("message") { args ->
             val data = args[0].toString()
-<<<<<<< HEAD
-            println("Received message: $data")
-=======
->>>>>>> 5d21bdf2
             if (args.size == 1) {
                 println("Received message without ack: $data")
                 return@on
