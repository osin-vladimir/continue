import {
  ArrowRightIcon,
  CheckIcon,
  CodeBracketIcon,
  CommandLineIcon,
  DocumentIcon,
  DocumentTextIcon,
  FolderIcon,
  FolderOpenIcon,
  GlobeAltIcon,
  ListBulletIcon,
  MagnifyingGlassIcon,
  MapIcon,
  XMarkIcon,
} from "@heroicons/react/24/outline";
import {
  ContextItemWithId,
  ToolCallDelta,
  ToolCallState,
  ToolStatus,
} from "core";
import { BuiltInToolNames } from "core/tools/builtIn";
import { ComponentType, useMemo } from "react";
import { vscButtonBackground } from "../../../components";
import Spinner from "../../../components/gui/Spinner";
import { useAppSelector } from "../../../redux/hooks";
import FunctionSpecificToolCallDiv from "./FunctionSpecificToolCallDiv";
import { ToolCallDisplay } from "./ToolCall";
import { SimpleToolCallUI } from "./ToolOutput";

interface ToolCallDivProps {
  toolCall: ToolCallDelta;
  toolCallState: ToolCallState;
  output?: ContextItemWithId[];
}

const toolCallIcons: Record<string, ComponentType> = {
  [BuiltInToolNames.FileGlobSearch]: MagnifyingGlassIcon,
  [BuiltInToolNames.GrepSearch]: CommandLineIcon,
  [BuiltInToolNames.LSTool]: FolderIcon,
  [BuiltInToolNames.ReadCurrentlyOpenFile]: DocumentTextIcon,
  [BuiltInToolNames.ReadFile]: DocumentIcon,
  [BuiltInToolNames.SearchWeb]: GlobeAltIcon,
  [BuiltInToolNames.ViewDiff]: CodeBracketIcon,
  [BuiltInToolNames.ViewRepoMap]: MapIcon,
  [BuiltInToolNames.ViewSubdirectory]: FolderOpenIcon,
  [BuiltInToolNames.CreateRuleBlock]: ListBulletIcon,
  // EditExistingFile = "builtin_edit_existing_file",
  // CreateNewFile = "builtin_create_new_file",
  // RunTerminalCommand = "builtin_run_terminal_command",
};

<<<<<<< HEAD
function getStatusIcon(state: ToolStatus) {
  switch (state) {
    case "generating":
    case "calling":
      return <Spinner />;
    case "generated":
      return <ArrowRightIcon color={vscButtonBackground} />;
    case "done":
      return <CheckIcon className="text-green-500" />;
    case "canceled":
      return <XMarkIcon className="text-red-500" />;
=======
export function ToolCallDiv(props: ToolCallDivProps) {
  function getIcon(state: ToolStatus) {
    switch (state) {
      case "generating":
      case "calling":
        return <Spinner />;
      case "generated":
        return <ArrowRightIcon color={vscButtonBackground} />;
      case "done":
        return <CheckIcon className="text-green-500" />;
      case "canceled":
      case "errored":
        return <XMarkIcon className="text-red-500" />;
    }
>>>>>>> 3cb27e43
  }
}

export function ToolCallDiv(props: ToolCallDivProps) {
  const availableTools = useAppSelector((state) => state.config.config.tools);
  const tool = useMemo(() => {
    return availableTools.find(
      (tool) => props.toolCall.function?.name === tool.function.name,
    );
  }, [availableTools, props.toolCall]);

  const icon =
    props.toolCall.function?.name &&
<<<<<<< HEAD
    toolCallIcons[props.toolCall.function.name];

  if (icon) {
=======
    toolCallIcons[props.toolCall.function?.name];

  if (icon && props.toolCall.id) {
>>>>>>> 3cb27e43
    return (
      <div className="ml-4 mt-2">
        <SimpleToolCallUI
          tool={tool}
          toolCallState={props.toolCallState}
          icon={
            props.toolCallState.status === "generated" ? ArrowRightIcon : icon
          }
          contextItems={props.output ?? []}
        />
      </div>
    );
  }

  return (
    <ToolCallDisplay
      icon={getStatusIcon(props.toolCallState.status)}
      tool={tool}
      toolCallState={props.toolCallState}
    >
      <FunctionSpecificToolCallDiv
        toolCall={props.toolCall}
        toolCallState={props.toolCallState}
      />
    </ToolCallDisplay>
  );
}<|MERGE_RESOLUTION|>--- conflicted
+++ resolved
@@ -50,7 +50,6 @@
   // RunTerminalCommand = "builtin_run_terminal_command",
 };
 
-<<<<<<< HEAD
 function getStatusIcon(state: ToolStatus) {
   switch (state) {
     case "generating":
@@ -61,23 +60,8 @@
     case "done":
       return <CheckIcon className="text-green-500" />;
     case "canceled":
+    case "errored":
       return <XMarkIcon className="text-red-500" />;
-=======
-export function ToolCallDiv(props: ToolCallDivProps) {
-  function getIcon(state: ToolStatus) {
-    switch (state) {
-      case "generating":
-      case "calling":
-        return <Spinner />;
-      case "generated":
-        return <ArrowRightIcon color={vscButtonBackground} />;
-      case "done":
-        return <CheckIcon className="text-green-500" />;
-      case "canceled":
-      case "errored":
-        return <XMarkIcon className="text-red-500" />;
-    }
->>>>>>> 3cb27e43
   }
 }
 
@@ -91,15 +75,9 @@
 
   const icon =
     props.toolCall.function?.name &&
-<<<<<<< HEAD
     toolCallIcons[props.toolCall.function.name];
 
   if (icon) {
-=======
-    toolCallIcons[props.toolCall.function?.name];
-
-  if (icon && props.toolCall.id) {
->>>>>>> 3cb27e43
     return (
       <div className="ml-4 mt-2">
         <SimpleToolCallUI
