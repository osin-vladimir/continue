--- conflicted
+++ resolved
@@ -127,11 +127,7 @@
   model: string;
 
   title?: string;
-<<<<<<< HEAD
-=======
-  systemMessage?: string;
   baseChatSystemMessage?: string;
->>>>>>> 997dd893
   contextLength: number;
   maxStopWords?: number | undefined;
   completionOptions: CompletionOptions;
@@ -152,7 +148,7 @@
 
   cacheBehavior?: CacheBehavior;
   capabilities?: ModelCapability;
-  roles: ModelRole[];
+  roles?: ModelRole[];
   rules?: RuleWithSource[];
 
   deployment?: string;
@@ -199,11 +195,7 @@
 
     this.title = options.title;
     this.uniqueId = options.uniqueId ?? "None";
-<<<<<<< HEAD
-=======
-    this.systemMessage = options.systemMessage;
     this.baseChatSystemMessage = options.baseChatSystemMessage;
->>>>>>> 997dd893
     this.contextLength =
       options.contextLength ?? llmInfo?.contextLength ?? DEFAULT_CONTEXT_LENGTH;
     this.maxStopWords = options.maxStopWords ?? this.maxStopWords;
@@ -256,7 +248,7 @@
     }
     this.accountId = options.accountId;
     this.capabilities = options.capabilities;
-    this.role = options.role;
+    this.roles = options.roles;
     this.rules = options.rules;
 
     this.deployment = options.deployment;
@@ -320,6 +312,7 @@
       supportsImages: this.supportsImages(),
       prompt: undefined,
       completionRole,
+      baseSystemMessage: this.baseChatSystemMessage,
       rules: this.rules ?? [],
     });
   }
