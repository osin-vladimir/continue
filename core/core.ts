--- conflicted
+++ resolved
@@ -383,17 +383,12 @@
     });
 
     on("clipboardCache/add", (msg) => {
-<<<<<<< HEAD
       const added = clipboardCache.add(uuidv4(), msg.data.content);
       if (added) {
         this.messenger.send("refreshSubmenuItems", {
           providers: ["clipboard"],
         });
       }
-=======
-      clipboardCache.add(uuidv4(), msg.data.content);
-      this.messenger.send("refreshSubmenuItems", undefined);
->>>>>>> 4448c46c
     });
 
     async function* llmStreamChat(
