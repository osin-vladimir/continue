--- conflicted
+++ resolved
@@ -137,28 +137,7 @@
     models: [],
     tools: [...allTools],
     mcpServerStatuses: [],
-<<<<<<< HEAD
     systemMessage: config.rules?.join("\n"),
-=======
-    systemMessage: undefined,
-    experimental: {
-      modelContextProtocolServers: config.mcpServers?.map((mcpServer) => ({
-        transport: {
-          type: "stdio",
-          command: mcpServer.command,
-          args: mcpServer.args ?? [],
-          env: mcpServer.env,
-        },
-      })),
-    },
-    docs: config.docs?.map((doc) => ({
-      title: doc.name,
-      startUrl: doc.startUrl,
-      rootUrl: doc.rootUrl,
-      faviconUrl: doc.faviconUrl,
-    })),
-    rules: config.rules,
->>>>>>> 908ecf30
     contextProviders: [],
     modelsByRole: {
       chat: [],
