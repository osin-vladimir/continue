import { CompletionProvider } from "core/autocomplete/CompletionProvider";
import { processSingleLineCompletion } from "core/autocomplete/util/processSingleLineCompletion";
import {
  type AutocompleteInput,
  type AutocompleteOutcome,
} from "core/autocomplete/util/types";
import { ConfigHandler } from "core/config/ConfigHandler";
import { startLocalOllama } from "core/util/ollamaHelper";
import * as URI from "uri-js";
import { v4 as uuidv4 } from "uuid";
import * as vscode from "vscode";

import { showFreeTrialLoginMessage } from "../util/messages";
import { VsCodeWebviewProtocol } from "../webviewProtocol";

import { getDefinitionsFromLsp } from "./lsp";
import { RecentlyEditedTracker } from "./recentlyEdited";
import { RecentlyVisitedRangesService } from "./RecentlyVisitedRangesService";
import {
  StatusBarStatus,
  getStatusBarStatus,
  setupStatusBar,
  stopStatusBarLoading,
} from "./statusBar";

<<<<<<< HEAD
import type { TabAutocompleteModel } from "../util/loadAutocompleteModel";
=======
import { startLocalOllama } from "core/util/ollamaHelper";
>>>>>>> e1008b3d
import type { IDE } from "core";

interface VsCodeCompletionInput {
  document: vscode.TextDocument;
  position: vscode.Position;
  context: vscode.InlineCompletionContext;
}

export class ContinueCompletionProvider
  implements vscode.InlineCompletionItemProvider {
  private onError(e: any) {
    let options = ["Documentation"];
    if (e.message.includes("Ollama may not be installed")) {
      options.push("Download Ollama");
    } else if (e.message.includes("Ollama may not be running")) {
      options = ["Start Ollama"]; // We want "Start" to be the only choice
    }

    if (e.message.includes("Please sign in with GitHub")) {
      showFreeTrialLoginMessage(
        e.message,
        this.configHandler.reloadConfig.bind(this.configHandler),
        () => {
          void this.webviewProtocol.request("openOnboardingCard", undefined);
        },
      );
      return;
    }
    vscode.window.showErrorMessage(e.message, ...options).then((val) => {
      if (val === "Documentation") {
        vscode.env.openExternal(
          vscode.Uri.parse(
            "https://docs.continue.dev/features/tab-autocomplete",
          ),
        );
      } else if (val === "Download Ollama") {
        vscode.env.openExternal(vscode.Uri.parse("https://ollama.ai/download"));
      } else if (val === "Start Ollama") {
        startLocalOllama(this.ide);
      }
    });
  }

  private completionProvider: CompletionProvider;
  private recentlyVisitedRanges: RecentlyVisitedRangesService;
  private recentlyEditedTracker = new RecentlyEditedTracker();

  constructor(
    private readonly configHandler: ConfigHandler,
    private readonly ide: IDE,
    private readonly webviewProtocol: VsCodeWebviewProtocol,
  ) {
    async function getAutocompleteModel() {
      const { config } = await configHandler.loadConfig();
      if (!config) {
        return;
      }
      return config.selectedModelByRole.autocomplete ?? undefined;
    }
    this.completionProvider = new CompletionProvider(
      this.configHandler,
      this.ide,
      getAutocompleteModel,
      this.onError.bind(this),
      getDefinitionsFromLsp,
    );
    this.recentlyVisitedRanges = new RecentlyVisitedRangesService(ide);
  }

  _lastShownCompletion: AutocompleteOutcome | undefined;

  _lastVsCodeCompletionInput: VsCodeCompletionInput | undefined;

  public async provideInlineCompletionItems(
    document: vscode.TextDocument,
    position: vscode.Position,
    context: vscode.InlineCompletionContext,
    token: vscode.CancellationToken,
    //@ts-ignore
  ): ProviderResult<InlineCompletionItem[] | InlineCompletionList> {
    const enableTabAutocomplete =
      getStatusBarStatus() === StatusBarStatus.Enabled;
    if (token.isCancellationRequested || !enableTabAutocomplete) {
      return null;
    }

    if (document.uri.scheme === "vscode-scm") {
      return null;
    }

    // Don't autocomplete with multi-cursor
    const editor = vscode.window.activeTextEditor;
    if (editor && editor.selections.length > 1) {
      return null;
    }

    // If the text at the range isn't a prefix of the intellisense text,
    // no completion will be displayed, regardless of what we return
    if (
      context.selectedCompletionInfo &&
      !context.selectedCompletionInfo.text.startsWith(
        document.getText(context.selectedCompletionInfo.range),
      )
    ) {
      return null;
    }

    let injectDetails: string | undefined = undefined;

    // The first time intellisense dropdown shows up, and the first choice is selected,
    // we should not consider this. Only once user explicitly moves down the list
    const newVsCodeInput = {
      context,
      document,
      position,
    };
    const selectedCompletionInfo = context.selectedCompletionInfo;
    this._lastVsCodeCompletionInput = newVsCodeInput;

    try {
      const abortController = new AbortController();
      const signal = abortController.signal;
      token.onCancellationRequested(() => abortController.abort());

      // Handle notebook cells
      const pos = {
        line: position.line,
        character: position.character,
      };
      let manuallyPassFileContents: string | undefined = undefined;
      if (document.uri.scheme === "vscode-notebook-cell") {
        const notebook = vscode.workspace.notebookDocuments.find((notebook) =>
          notebook
            .getCells()
            .some((cell) =>
              URI.equal(cell.document.uri.toString(), document.uri.toString()),
            ),
        );
        if (notebook) {
          const cells = notebook.getCells();
          manuallyPassFileContents = cells
            .map((cell) => {
              const text = cell.document.getText();
              if (cell.kind === vscode.NotebookCellKind.Markup) {
                return `"""${text}"""`;
              } else {
                return text;
              }
            })
            .join("\n\n");
          for (const cell of cells) {
            if (
              URI.equal(cell.document.uri.toString(), document.uri.toString())
            ) {
              break;
            } else {
              pos.line += cell.document.getText().split("\n").length + 1;
            }
          }
        }
      }

      // Manually pass file contents for unsaved, untitled files
      if (document.isUntitled) {
        manuallyPassFileContents = document.getText();
      }

      // Handle commit message input box
      let manuallyPassPrefix: string | undefined = undefined;

      const input: AutocompleteInput = {
        pos,
        manuallyPassFileContents,
        manuallyPassPrefix,
        selectedCompletionInfo,
        injectDetails,
        isUntitledFile: document.isUntitled,
        completionId: uuidv4(),
        filepath: document.uri.toString(),
        recentlyVisitedRanges: this.recentlyVisitedRanges.getSnippets(),
        recentlyEditedRanges:
          await this.recentlyEditedTracker.getRecentlyEditedRanges(),
      };

      setupStatusBar(undefined, true);
      const outcome =
        await this.completionProvider.provideInlineCompletionItems(
          input,
          signal,
        );

      if (!outcome || !outcome.completion) {
        return null;
      }

      // VS Code displays dependent on selectedCompletionInfo (their docstring below)
      // We should first always make sure we have a valid completion, but if it goes wrong we
      // want telemetry to be correct
      /**
       * Provides information about the currently selected item in the autocomplete widget if it is visible.
       *
       * If set, provided inline completions must extend the text of the selected item
       * and use the same range, otherwise they are not shown as preview.
       * As an example, if the document text is `console.` and the selected item is `.log` replacing the `.` in the document,
       * the inline completion must also replace `.` and start with `.log`, for example `.log()`.
       *
       * Inline completion providers are requested again whenever the selected item changes.
       */
      if (selectedCompletionInfo) {
        outcome.completion = selectedCompletionInfo.text + outcome.completion;
      }
      const willDisplay = this.willDisplay(
        document,
        selectedCompletionInfo,
        signal,
        outcome,
      );
      if (!willDisplay) {
        return null;
      }

      // Mark displayed
      this.completionProvider.markDisplayed(input.completionId, outcome);
      this._lastShownCompletion = outcome;

      // Construct the range/text to show
      const startPos = selectedCompletionInfo?.range.start ?? position;
      let range = new vscode.Range(startPos, startPos);
      let completionText = outcome.completion;
      const isSingleLineCompletion = outcome.completion.split("\n").length <= 1;

      if (isSingleLineCompletion) {
        const lastLineOfCompletionText = completionText.split("\n").pop() || "";
        const currentText = document
          .lineAt(startPos)
          .text.substring(startPos.character);

        const result = processSingleLineCompletion(
          lastLineOfCompletionText,
          currentText,
          startPos.character
        );

        if (result === undefined) {
          return undefined;
        }

        completionText = result.completionText;
        if (result.range) {
          range = new vscode.Range(
            new vscode.Position(startPos.line, result.range.start),
            new vscode.Position(startPos.line, result.range.end)
          );
<<<<<<< HEAD
=======
        } else if (
          diffPatternMatches(diffs, ["+", "-"]) ||
          diffPatternMatches(diffs, ["-", "+"])
        ) {
          // We are midline and the model just inserted without repeating to the end of the line
          // We want to move the cursor to the end of the line
          // range = new vscode.Range(
          //   startPos,
          //   document.lineAt(startPos).range.end,
          // );
          // // Find the last removed part of the diff
          // const lastRemovedIndex = findLastIndex(
          //   diffs,
          //   (diff) => diff.removed === true,
          // );
          // const lastRemovedContent = diffs[lastRemovedIndex].value;
          // completionText += lastRemovedContent;
        } else {
          // Diff is too complicated, just insert the first added part of the diff
          // This is the safe way to ensure that it is displayed
          if (diffs[0]?.added) {
            completionText = diffs[0].value;
          } else {
            // If the first part of the diff isn't an insertion, then the model is
            // probably rewriting other parts of the line
            // return undefined; - Let's assume it's simply an insertion
          }
>>>>>>> e1008b3d
        }

      } else {
        // Extend the range to the end of the line for multiline completions
        range = new vscode.Range(startPos, document.lineAt(startPos).range.end);
      }

      const completionItem = new vscode.InlineCompletionItem(
        completionText,
        range,
        {
          title: "Log Autocomplete Outcome",
          command: "continue.logAutocompleteOutcome",
          arguments: [input.completionId, this.completionProvider],
        },
      );

      (completionItem as any).completeBracketPairs = true;
      return [completionItem];
    } finally {
      stopStatusBarLoading();
    }
  }

  willDisplay(
    document: vscode.TextDocument,
    selectedCompletionInfo: vscode.SelectedCompletionInfo | undefined,
    abortSignal: AbortSignal,
    outcome: AutocompleteOutcome,
  ): boolean {
    if (selectedCompletionInfo) {
      const { text, range } = selectedCompletionInfo;
      if (!outcome.completion.startsWith(text)) {
        console.log(
          `Won't display completion because text doesn't match: ${text}, ${outcome.completion}`,
          range,
        );
        return false;
      }
    }

    if (abortSignal.aborted) {
      return false;
    }

    return true;
  }
}<|MERGE_RESOLUTION|>--- conflicted
+++ resolved
@@ -23,11 +23,6 @@
   stopStatusBarLoading,
 } from "./statusBar";
 
-<<<<<<< HEAD
-import type { TabAutocompleteModel } from "../util/loadAutocompleteModel";
-=======
-import { startLocalOllama } from "core/util/ollamaHelper";
->>>>>>> e1008b3d
 import type { IDE } from "core";
 
 interface VsCodeCompletionInput {
@@ -281,36 +276,6 @@
             new vscode.Position(startPos.line, result.range.start),
             new vscode.Position(startPos.line, result.range.end)
           );
-<<<<<<< HEAD
-=======
-        } else if (
-          diffPatternMatches(diffs, ["+", "-"]) ||
-          diffPatternMatches(diffs, ["-", "+"])
-        ) {
-          // We are midline and the model just inserted without repeating to the end of the line
-          // We want to move the cursor to the end of the line
-          // range = new vscode.Range(
-          //   startPos,
-          //   document.lineAt(startPos).range.end,
-          // );
-          // // Find the last removed part of the diff
-          // const lastRemovedIndex = findLastIndex(
-          //   diffs,
-          //   (diff) => diff.removed === true,
-          // );
-          // const lastRemovedContent = diffs[lastRemovedIndex].value;
-          // completionText += lastRemovedContent;
-        } else {
-          // Diff is too complicated, just insert the first added part of the diff
-          // This is the safe way to ensure that it is displayed
-          if (diffs[0]?.added) {
-            completionText = diffs[0].value;
-          } else {
-            // If the first part of the diff isn't an insertion, then the model is
-            // probably rewriting other parts of the line
-            // return undefined; - Let's assume it's simply an insertion
-          }
->>>>>>> e1008b3d
         }
 
       } else {
