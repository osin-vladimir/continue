--- conflicted
+++ resolved
@@ -5,11 +5,7 @@
 } from "@heroicons/react/24/outline";
 import { useContext } from "react";
 import { useSelector } from "react-redux";
-<<<<<<< HEAD
-import { useNavigate } from "react-router-dom";
-=======
 import { useLocation, useNavigate, useResolvedPath } from "react-router-dom";
->>>>>>> 770bc90d
 import { IdeMessengerContext } from "../context/IdeMessenger";
 import { defaultModelSelector } from "../redux/selectors/modelSelectors";
 import { RootState } from "../redux/store";
@@ -17,10 +13,7 @@
 import ButtonWithTooltip from "./ButtonWithTooltip";
 import FreeTrialProgressBar from "./loaders/FreeTrialProgressBar";
 import ProfileSwitcher from "./ProfileSwitcher";
-<<<<<<< HEAD
-=======
 import { ROUTES } from "../util/navigation";
->>>>>>> 770bc90d
 
 function Footer() {
   const navigate = useNavigate();
