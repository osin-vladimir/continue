--- conflicted
+++ resolved
@@ -751,11 +751,8 @@
   | "issue"
   | "repo-map"
   | "url"
-<<<<<<< HEAD
   | "commit"
-=======
   | "clipboard"
->>>>>>> 4b97663a
   | string;
 
 export type TemplateType =
